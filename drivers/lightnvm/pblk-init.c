// SPDX-License-Identifier: GPL-2.0
/*
 * Copyright (C) 2015 IT University of Copenhagen (rrpc.c)
 * Copyright (C) 2016 CNEX Labs
 * Initial release: Javier Gonzalez <javier@cnexlabs.com>
 *                  Matias Bjorling <matias@cnexlabs.com>
 *
 * This program is free software; you can redistribute it and/or
 * modify it under the terms of the GNU General Public License version
 * 2 as published by the Free Software Foundation.
 *
 * This program is distributed in the hope that it will be useful, but
 * WITHOUT ANY WARRANTY; without even the implied warranty of
 * MERCHANTABILITY or FITNESS FOR A PARTICULAR PURPOSE.  See the GNU
 * General Public License for more details.
 *
 * Implementation of a physical block-device target for Open-channel SSDs.
 *
 * pblk-init.c - pblk's initialization.
 */

#include "pblk.h"
#include "pblk-trace.h"

static unsigned int write_buffer_size;

module_param(write_buffer_size, uint, 0644);
MODULE_PARM_DESC(write_buffer_size, "number of entries in a write buffer");

struct pblk_global_caches {
	struct kmem_cache	*ws;
	struct kmem_cache	*rec;
	struct kmem_cache	*g_rq;
	struct kmem_cache	*w_rq;

	struct kref		kref;

	struct mutex		mutex; /* Ensures consistency between
					* caches and kref
					*/
};

static struct pblk_global_caches pblk_caches = {
	.mutex = __MUTEX_INITIALIZER(pblk_caches.mutex),
	.kref = KREF_INIT(0),
};

struct bio_set pblk_bio_set;

static blk_qc_t pblk_make_rq(struct request_queue *q, struct bio *bio)
{
	struct pblk *pblk = q->queuedata;

	if (bio_op(bio) == REQ_OP_DISCARD) {
		pblk_discard(pblk, bio);
		if (!(bio->bi_opf & REQ_PREFLUSH)) {
			bio_endio(bio);
			return BLK_QC_T_NONE;
		}
	}

	/* Read requests must be <= 256kb due to NVMe's 64 bit completion bitmap
	 * constraint. Writes can be of arbitrary size.
	 */
	if (bio_data_dir(bio) == READ) {
		blk_queue_split(q, &bio);
		pblk_submit_read(pblk, bio);
	} else {
		/* Prevent deadlock in the case of a modest LUN configuration
		 * and large user I/Os. Unless stalled, the rate limiter
		 * leaves at least 256KB available for user I/O.
		 */
		if (pblk_get_secs(bio) > pblk_rl_max_io(&pblk->rl))
			blk_queue_split(q, &bio);

		pblk_write_to_cache(pblk, bio, PBLK_IOTYPE_USER);
	}

	return BLK_QC_T_NONE;
}

static size_t pblk_trans_map_size(struct pblk *pblk)
{
	int entry_size = 8;

	if (pblk->addrf_len < 32)
		entry_size = 4;

	return entry_size * pblk->capacity;
}

#ifdef CONFIG_NVM_PBLK_DEBUG
static u32 pblk_l2p_crc(struct pblk *pblk)
{
	size_t map_size;
	u32 crc = ~(u32)0;

	map_size = pblk_trans_map_size(pblk);
	crc = crc32_le(crc, pblk->trans_map, map_size);
	return crc;
}
#endif

static void pblk_l2p_free(struct pblk *pblk)
{
	vfree(pblk->trans_map);
}

static int pblk_l2p_recover(struct pblk *pblk, bool factory_init)
{
	struct pblk_line *line = NULL;

	if (factory_init) {
		guid_gen(&pblk->instance_uuid);
	} else {
		line = pblk_recov_l2p(pblk);
		if (IS_ERR(line)) {
			pblk_err(pblk, "could not recover l2p table\n");
			return -EFAULT;
		}
	}

#ifdef CONFIG_NVM_PBLK_DEBUG
	pblk_info(pblk, "init: L2P CRC: %x\n", pblk_l2p_crc(pblk));
#endif

	/* Free full lines directly as GC has not been started yet */
	pblk_gc_free_full_lines(pblk);

	if (!line) {
		/* Configure next line for user data */
		line = pblk_line_get_first_data(pblk);
		if (!line)
			return -EFAULT;
	}

	return 0;
}

static int pblk_l2p_init(struct pblk *pblk, bool factory_init)
{
	sector_t i;
	struct ppa_addr ppa;
	size_t map_size;
	int ret = 0;

	map_size = pblk_trans_map_size(pblk);
	pblk->trans_map = __vmalloc(map_size, GFP_KERNEL | __GFP_NOWARN
					| __GFP_RETRY_MAYFAIL | __GFP_HIGHMEM,
					PAGE_KERNEL);
	if (!pblk->trans_map) {
		pblk_err(pblk, "failed to allocate L2P (need %zu of memory)\n",
				map_size);
		return -ENOMEM;
	}

	pblk_ppa_set_empty(&ppa);

	for (i = 0; i < pblk->capacity; i++)
		pblk_trans_map_set(pblk, i, ppa);

	ret = pblk_l2p_recover(pblk, factory_init);
	if (ret)
		vfree(pblk->trans_map);

	return ret;
}

static void pblk_rwb_free(struct pblk *pblk)
{
	if (pblk_rb_tear_down_check(&pblk->rwb))
		pblk_err(pblk, "write buffer error on tear down\n");

	pblk_rb_free(&pblk->rwb);
}

static int pblk_rwb_init(struct pblk *pblk)
{
	struct nvm_tgt_dev *dev = pblk->dev;
	struct nvm_geo *geo = &dev->geo;
	unsigned long buffer_size;
	int pgs_in_buffer, threshold;

	threshold = geo->mw_cunits * geo->all_luns;
	pgs_in_buffer = (max(geo->mw_cunits, geo->ws_opt) + geo->ws_opt)
								* geo->all_luns;

	if (write_buffer_size && (write_buffer_size > pgs_in_buffer))
		buffer_size = write_buffer_size;
	else
		buffer_size = pgs_in_buffer;

	return pblk_rb_init(&pblk->rwb, buffer_size, threshold, geo->csecs);
}

static int pblk_set_addrf_12(struct pblk *pblk, struct nvm_geo *geo,
			     struct nvm_addrf_12 *dst)
{
	struct nvm_addrf_12 *src = (struct nvm_addrf_12 *)&geo->addrf;
	int power_len;

	/* Re-calculate channel and lun format to adapt to configuration */
	power_len = get_count_order(geo->num_ch);
	if (1 << power_len != geo->num_ch) {
		pblk_err(pblk, "supports only power-of-two channel config.\n");
		return -EINVAL;
	}
	dst->ch_len = power_len;

	power_len = get_count_order(geo->num_lun);
	if (1 << power_len != geo->num_lun) {
		pblk_err(pblk, "supports only power-of-two LUN config.\n");
		return -EINVAL;
	}
	dst->lun_len = power_len;

	dst->blk_len = src->blk_len;
	dst->pg_len = src->pg_len;
	dst->pln_len = src->pln_len;
	dst->sec_len = src->sec_len;

	dst->sec_offset = 0;
	dst->pln_offset = dst->sec_len;
	dst->ch_offset = dst->pln_offset + dst->pln_len;
	dst->lun_offset = dst->ch_offset + dst->ch_len;
	dst->pg_offset = dst->lun_offset + dst->lun_len;
	dst->blk_offset = dst->pg_offset + dst->pg_len;

	dst->sec_mask = ((1ULL << dst->sec_len) - 1) << dst->sec_offset;
	dst->pln_mask = ((1ULL << dst->pln_len) - 1) << dst->pln_offset;
	dst->ch_mask = ((1ULL << dst->ch_len) - 1) << dst->ch_offset;
	dst->lun_mask = ((1ULL << dst->lun_len) - 1) << dst->lun_offset;
	dst->pg_mask = ((1ULL << dst->pg_len) - 1) << dst->pg_offset;
	dst->blk_mask = ((1ULL << dst->blk_len) - 1) << dst->blk_offset;

	return dst->blk_offset + src->blk_len;
}

static int pblk_set_addrf_20(struct nvm_geo *geo, struct nvm_addrf *adst,
			     struct pblk_addrf *udst)
{
	struct nvm_addrf *src = &geo->addrf;

	adst->ch_len = get_count_order(geo->num_ch);
	adst->lun_len = get_count_order(geo->num_lun);
	adst->chk_len = src->chk_len;
	adst->sec_len = src->sec_len;

	adst->sec_offset = 0;
	adst->ch_offset = adst->sec_len;
	adst->lun_offset = adst->ch_offset + adst->ch_len;
	adst->chk_offset = adst->lun_offset + adst->lun_len;

	adst->sec_mask = ((1ULL << adst->sec_len) - 1) << adst->sec_offset;
	adst->chk_mask = ((1ULL << adst->chk_len) - 1) << adst->chk_offset;
	adst->lun_mask = ((1ULL << adst->lun_len) - 1) << adst->lun_offset;
	adst->ch_mask = ((1ULL << adst->ch_len) - 1) << adst->ch_offset;

	udst->sec_stripe = geo->ws_opt;
	udst->ch_stripe = geo->num_ch;
	udst->lun_stripe = geo->num_lun;

	udst->sec_lun_stripe = udst->sec_stripe * udst->ch_stripe;
	udst->sec_ws_stripe = udst->sec_lun_stripe * udst->lun_stripe;

	return adst->chk_offset + adst->chk_len;
}

static int pblk_set_addrf(struct pblk *pblk)
{
	struct nvm_tgt_dev *dev = pblk->dev;
	struct nvm_geo *geo = &dev->geo;
	int mod;

	switch (geo->version) {
	case NVM_OCSSD_SPEC_12:
		div_u64_rem(geo->clba, pblk->min_write_pgs, &mod);
		if (mod) {
			pblk_err(pblk, "bad configuration of sectors/pages\n");
			return -EINVAL;
		}

		pblk->addrf_len = pblk_set_addrf_12(pblk, geo,
							(void *)&pblk->addrf);
		break;
	case NVM_OCSSD_SPEC_20:
		pblk->addrf_len = pblk_set_addrf_20(geo, (void *)&pblk->addrf,
							&pblk->uaddrf);
		break;
	default:
		pblk_err(pblk, "OCSSD revision not supported (%d)\n",
								geo->version);
		return -EINVAL;
	}

	return 0;
}

static int pblk_create_global_caches(void)
{

	pblk_caches.ws = kmem_cache_create("pblk_blk_ws",
				sizeof(struct pblk_line_ws), 0, 0, NULL);
	if (!pblk_caches.ws)
		return -ENOMEM;

	pblk_caches.rec = kmem_cache_create("pblk_rec",
				sizeof(struct pblk_rec_ctx), 0, 0, NULL);
	if (!pblk_caches.rec)
		goto fail_destroy_ws;

	pblk_caches.g_rq = kmem_cache_create("pblk_g_rq", pblk_g_rq_size,
				0, 0, NULL);
	if (!pblk_caches.g_rq)
		goto fail_destroy_rec;

	pblk_caches.w_rq = kmem_cache_create("pblk_w_rq", pblk_w_rq_size,
				0, 0, NULL);
	if (!pblk_caches.w_rq)
		goto fail_destroy_g_rq;

	return 0;

fail_destroy_g_rq:
	kmem_cache_destroy(pblk_caches.g_rq);
fail_destroy_rec:
	kmem_cache_destroy(pblk_caches.rec);
fail_destroy_ws:
	kmem_cache_destroy(pblk_caches.ws);

	return -ENOMEM;
}

static int pblk_get_global_caches(void)
{
	int ret = 0;

	mutex_lock(&pblk_caches.mutex);

	if (kref_get_unless_zero(&pblk_caches.kref))
		goto out;

	ret = pblk_create_global_caches();
	if (!ret)
		kref_init(&pblk_caches.kref);

out:
	mutex_unlock(&pblk_caches.mutex);
	return ret;
}

static void pblk_destroy_global_caches(struct kref *ref)
{
	struct pblk_global_caches *c;

	c = container_of(ref, struct pblk_global_caches, kref);

	kmem_cache_destroy(c->ws);
	kmem_cache_destroy(c->rec);
	kmem_cache_destroy(c->g_rq);
	kmem_cache_destroy(c->w_rq);
}

static void pblk_put_global_caches(void)
{
	mutex_lock(&pblk_caches.mutex);
	kref_put(&pblk_caches.kref, pblk_destroy_global_caches);
	mutex_unlock(&pblk_caches.mutex);
}

static int pblk_core_init(struct pblk *pblk)
{
	struct nvm_tgt_dev *dev = pblk->dev;
	struct nvm_geo *geo = &dev->geo;
	int ret, max_write_ppas;

	atomic64_set(&pblk->user_wa, 0);
	atomic64_set(&pblk->pad_wa, 0);
	atomic64_set(&pblk->gc_wa, 0);
	pblk->user_rst_wa = 0;
	pblk->pad_rst_wa = 0;
	pblk->gc_rst_wa = 0;

	atomic64_set(&pblk->nr_flush, 0);
	pblk->nr_flush_rst = 0;

	pblk->min_write_pgs = geo->ws_opt;
	pblk->min_write_pgs_data = pblk->min_write_pgs;
	max_write_ppas = pblk->min_write_pgs * geo->all_luns;
	pblk->max_write_pgs = min_t(int, max_write_ppas, NVM_MAX_VLBA);
	pblk->max_write_pgs = min_t(int, pblk->max_write_pgs,
		queue_max_hw_sectors(dev->q) / (geo->csecs >> SECTOR_SHIFT));
	pblk_set_sec_per_write(pblk, pblk->min_write_pgs);

	pblk->oob_meta_size = geo->sos;
	if (!pblk_is_oob_meta_supported(pblk)) {
		/* For drives which does not have OOB metadata feature
		 * in order to support recovery feature we need to use
		 * so called packed metadata. Packed metada will store
		 * the same information as OOB metadata (l2p table mapping,
		 * but in the form of the single page at the end of
		 * every write request.
		 */
		if (pblk->min_write_pgs
			* sizeof(struct pblk_sec_meta) > PAGE_SIZE) {
			/* We want to keep all the packed metadata on single
			 * page per write requests. So we need to ensure that
			 * it will fit.
			 *
			 * This is more like sanity check, since there is
			 * no device with such a big minimal write size
			 * (above 1 metabytes).
			 */
			pblk_err(pblk, "Not supported min write size\n");
			return -EINVAL;
		}
		/* For packed meta approach we do some simplification.
		 * On read path we always issue requests which size
		 * equal to max_write_pgs, with all pages filled with
		 * user payload except of last one page which will be
		 * filled with packed metadata.
		 */
		pblk->max_write_pgs = pblk->min_write_pgs;
		pblk->min_write_pgs_data = pblk->min_write_pgs - 1;
	}

	pblk->pad_dist = kcalloc(pblk->min_write_pgs - 1, sizeof(atomic64_t),
								GFP_KERNEL);
	if (!pblk->pad_dist)
		return -ENOMEM;

	if (pblk_get_global_caches())
		goto fail_free_pad_dist;

	/* Internal bios can be at most the sectors signaled by the device. */
	ret = mempool_init_page_pool(&pblk->page_bio_pool, NVM_MAX_VLBA, 0);
	if (ret)
		goto free_global_caches;

	ret = mempool_init_slab_pool(&pblk->gen_ws_pool, PBLK_GEN_WS_POOL_SIZE,
				     pblk_caches.ws);
	if (ret)
		goto free_page_bio_pool;

	ret = mempool_init_slab_pool(&pblk->rec_pool, geo->all_luns,
				     pblk_caches.rec);
	if (ret)
		goto free_gen_ws_pool;

	ret = mempool_init_slab_pool(&pblk->r_rq_pool, geo->all_luns,
				     pblk_caches.g_rq);
	if (ret)
		goto free_rec_pool;

	ret = mempool_init_slab_pool(&pblk->e_rq_pool, geo->all_luns,
				     pblk_caches.g_rq);
	if (ret)
		goto free_r_rq_pool;

	ret = mempool_init_slab_pool(&pblk->w_rq_pool, geo->all_luns,
				     pblk_caches.w_rq);
	if (ret)
		goto free_e_rq_pool;

	pblk->close_wq = alloc_workqueue("pblk-close-wq",
			WQ_MEM_RECLAIM | WQ_UNBOUND, PBLK_NR_CLOSE_JOBS);
	if (!pblk->close_wq)
		goto free_w_rq_pool;

	pblk->bb_wq = alloc_workqueue("pblk-bb-wq",
			WQ_MEM_RECLAIM | WQ_UNBOUND, 0);
	if (!pblk->bb_wq)
		goto free_close_wq;

	pblk->r_end_wq = alloc_workqueue("pblk-read-end-wq",
			WQ_MEM_RECLAIM | WQ_UNBOUND, 0);
	if (!pblk->r_end_wq)
		goto free_bb_wq;

	if (pblk_set_addrf(pblk))
		goto free_r_end_wq;

	INIT_LIST_HEAD(&pblk->compl_list);
	INIT_LIST_HEAD(&pblk->resubmit_list);

	return 0;

free_r_end_wq:
	destroy_workqueue(pblk->r_end_wq);
free_bb_wq:
	destroy_workqueue(pblk->bb_wq);
free_close_wq:
	destroy_workqueue(pblk->close_wq);
free_w_rq_pool:
	mempool_exit(&pblk->w_rq_pool);
free_e_rq_pool:
	mempool_exit(&pblk->e_rq_pool);
free_r_rq_pool:
	mempool_exit(&pblk->r_rq_pool);
free_rec_pool:
	mempool_exit(&pblk->rec_pool);
free_gen_ws_pool:
	mempool_exit(&pblk->gen_ws_pool);
free_page_bio_pool:
	mempool_exit(&pblk->page_bio_pool);
free_global_caches:
	pblk_put_global_caches();
fail_free_pad_dist:
	kfree(pblk->pad_dist);
	return -ENOMEM;
}

static void pblk_core_free(struct pblk *pblk)
{
	if (pblk->close_wq)
		destroy_workqueue(pblk->close_wq);

	if (pblk->r_end_wq)
		destroy_workqueue(pblk->r_end_wq);

	if (pblk->bb_wq)
		destroy_workqueue(pblk->bb_wq);

	mempool_exit(&pblk->page_bio_pool);
	mempool_exit(&pblk->gen_ws_pool);
	mempool_exit(&pblk->rec_pool);
	mempool_exit(&pblk->r_rq_pool);
	mempool_exit(&pblk->e_rq_pool);
	mempool_exit(&pblk->w_rq_pool);

	pblk_put_global_caches();
	kfree(pblk->pad_dist);
}

static void pblk_line_mg_free(struct pblk *pblk)
{
	struct pblk_line_mgmt *l_mg = &pblk->l_mg;
	int i;

	kfree(l_mg->bb_template);
	kfree(l_mg->bb_aux);
	kfree(l_mg->vsc_list);

	for (i = 0; i < PBLK_DATA_LINES; i++) {
		kfree(l_mg->sline_meta[i]);
		pblk_mfree(l_mg->eline_meta[i]->buf, l_mg->emeta_alloc_type);
		kfree(l_mg->eline_meta[i]);
	}

	mempool_destroy(l_mg->bitmap_pool);
	kmem_cache_destroy(l_mg->bitmap_cache);
}

static void pblk_line_meta_free(struct pblk_line_mgmt *l_mg,
				struct pblk_line *line)
{
	struct pblk_w_err_gc *w_err_gc = line->w_err_gc;

	kfree(line->blk_bitmap);
	kfree(line->erase_bitmap);
	kfree(line->chks);

	pblk_mfree(w_err_gc->lba_list, l_mg->emeta_alloc_type);
	kfree(w_err_gc);
}

static void pblk_lines_free(struct pblk *pblk)
{
	struct pblk_line_mgmt *l_mg = &pblk->l_mg;
	struct pblk_line *line;
	int i;

	for (i = 0; i < l_mg->nr_lines; i++) {
		line = &pblk->lines[i];

		pblk_line_free(line);
		pblk_line_meta_free(l_mg, line);
	}

	pblk_line_mg_free(pblk);

	kfree(pblk->luns);
	kfree(pblk->lines);
}

static int pblk_luns_init(struct pblk *pblk)
{
	struct nvm_tgt_dev *dev = pblk->dev;
	struct nvm_geo *geo = &dev->geo;
	struct pblk_lun *rlun;
	int i;

	/* TODO: Implement unbalanced LUN support */
	if (geo->num_lun < 0) {
		pblk_err(pblk, "unbalanced LUN config.\n");
		return -EINVAL;
	}

	pblk->luns = kcalloc(geo->all_luns, sizeof(struct pblk_lun),
								GFP_KERNEL);
	if (!pblk->luns)
		return -ENOMEM;

	for (i = 0; i < geo->all_luns; i++) {
		/* Stripe across channels */
		int ch = i % geo->num_ch;
		int lun_raw = i / geo->num_ch;
		int lunid = lun_raw + ch * geo->num_lun;

		rlun = &pblk->luns[i];
		rlun->bppa = dev->luns[lunid];

		sema_init(&rlun->wr_sem, 1);
	}

	return 0;
}

/* See comment over struct line_emeta definition */
static unsigned int calc_emeta_len(struct pblk *pblk)
{
	struct pblk_line_meta *lm = &pblk->lm;
	struct pblk_line_mgmt *l_mg = &pblk->l_mg;
	struct nvm_tgt_dev *dev = pblk->dev;
	struct nvm_geo *geo = &dev->geo;

	/* Round to sector size so that lba_list starts on its own sector */
	lm->emeta_sec[1] = DIV_ROUND_UP(
			sizeof(struct line_emeta) + lm->blk_bitmap_len +
			sizeof(struct wa_counters), geo->csecs);
	lm->emeta_len[1] = lm->emeta_sec[1] * geo->csecs;

	/* Round to sector size so that vsc_list starts on its own sector */
	lm->dsec_per_line = lm->sec_per_line - lm->emeta_sec[0];
	lm->emeta_sec[2] = DIV_ROUND_UP(lm->dsec_per_line * sizeof(u64),
			geo->csecs);
	lm->emeta_len[2] = lm->emeta_sec[2] * geo->csecs;

	lm->emeta_sec[3] = DIV_ROUND_UP(l_mg->nr_lines * sizeof(u32),
			geo->csecs);
	lm->emeta_len[3] = lm->emeta_sec[3] * geo->csecs;

	lm->vsc_list_len = l_mg->nr_lines * sizeof(u32);

	return (lm->emeta_len[1] + lm->emeta_len[2] + lm->emeta_len[3]);
}

static int pblk_set_provision(struct pblk *pblk, int nr_free_chks)
{
	struct nvm_tgt_dev *dev = pblk->dev;
	struct pblk_line_mgmt *l_mg = &pblk->l_mg;
	struct pblk_line_meta *lm = &pblk->lm;
	struct nvm_geo *geo = &dev->geo;
	sector_t provisioned;
	int sec_meta, blk_meta, clba;
	int minimum;

	if (geo->op == NVM_TARGET_DEFAULT_OP)
		pblk->op = PBLK_DEFAULT_OP;
	else
		pblk->op = geo->op;

	minimum = pblk_get_min_chks(pblk);
	provisioned = nr_free_chks;
	provisioned *= (100 - pblk->op);
	sector_div(provisioned, 100);

	if ((nr_free_chks - provisioned) < minimum) {
		if (geo->op != NVM_TARGET_DEFAULT_OP) {
			pblk_err(pblk, "OP too small to create a sane instance\n");
			return -EINTR;
		}

		/* If the user did not specify an OP value, and PBLK_DEFAULT_OP
		 * is not enough, calculate and set sane value
		 */

		provisioned = nr_free_chks - minimum;
		pblk->op =  (100 * minimum) / nr_free_chks;
		pblk_info(pblk, "Default OP insufficient, adjusting OP to %d\n",
				pblk->op);
	}

	pblk->op_blks = nr_free_chks - provisioned;

	/* Internally pblk manages all free blocks, but all calculations based
	 * on user capacity consider only provisioned blocks
	 */
	pblk->rl.total_blocks = nr_free_chks;
<<<<<<< HEAD
	pblk->rl.nr_secs = nr_free_chks * geo->clba;
=======
>>>>>>> 0ecfebd2

	/* Consider sectors used for metadata */
	sec_meta = (lm->smeta_sec + lm->emeta_sec[0]) * l_mg->nr_free_lines;
	blk_meta = DIV_ROUND_UP(sec_meta, geo->clba);

	clba = (geo->clba / pblk->min_write_pgs) * pblk->min_write_pgs_data;
	pblk->capacity = (provisioned - blk_meta) * clba;

	atomic_set(&pblk->rl.free_blocks, nr_free_chks);
	atomic_set(&pblk->rl.free_user_blocks, nr_free_chks);

	return 0;
}

static int pblk_setup_line_meta_chk(struct pblk *pblk, struct pblk_line *line,
				   struct nvm_chk_meta *meta)
{
	struct nvm_tgt_dev *dev = pblk->dev;
	struct nvm_geo *geo = &dev->geo;
	struct pblk_line_meta *lm = &pblk->lm;
	int i, nr_bad_chks = 0;

	for (i = 0; i < lm->blk_per_line; i++) {
		struct pblk_lun *rlun = &pblk->luns[i];
		struct nvm_chk_meta *chunk;
		struct nvm_chk_meta *chunk_meta;
		struct ppa_addr ppa;
		int pos;

		ppa = rlun->bppa;
		pos = pblk_ppa_to_pos(geo, ppa);
		chunk = &line->chks[pos];

		ppa.m.chk = line->id;
		chunk_meta = pblk_chunk_get_off(pblk, meta, ppa);

		chunk->state = chunk_meta->state;
		chunk->type = chunk_meta->type;
		chunk->wi = chunk_meta->wi;
		chunk->slba = chunk_meta->slba;
		chunk->cnlb = chunk_meta->cnlb;
		chunk->wp = chunk_meta->wp;

		trace_pblk_chunk_state(pblk_disk_name(pblk), &ppa,
					chunk->state);

		if (chunk->type & NVM_CHK_TP_SZ_SPEC) {
			WARN_ONCE(1, "pblk: custom-sized chunks unsupported\n");
			continue;
		}

		if (!(chunk->state & NVM_CHK_ST_OFFLINE))
			continue;

		set_bit(pos, line->blk_bitmap);
		nr_bad_chks++;
	}

	return nr_bad_chks;
}

static long pblk_setup_line_meta(struct pblk *pblk, struct pblk_line *line,
				 void *chunk_meta, int line_id)
{
	struct pblk_line_mgmt *l_mg = &pblk->l_mg;
	struct pblk_line_meta *lm = &pblk->lm;
	long nr_bad_chks, chk_in_line;

	line->pblk = pblk;
	line->id = line_id;
	line->type = PBLK_LINETYPE_FREE;
	line->state = PBLK_LINESTATE_NEW;
	line->gc_group = PBLK_LINEGC_NONE;
	line->vsc = &l_mg->vsc_list[line_id];
	spin_lock_init(&line->lock);

	nr_bad_chks = pblk_setup_line_meta_chk(pblk, line, chunk_meta);

	chk_in_line = lm->blk_per_line - nr_bad_chks;
	if (nr_bad_chks < 0 || nr_bad_chks > lm->blk_per_line ||
					chk_in_line < lm->min_blk_line) {
		line->state = PBLK_LINESTATE_BAD;
		list_add_tail(&line->list, &l_mg->bad_list);
		return 0;
	}

	atomic_set(&line->blk_in_line, chk_in_line);
	list_add_tail(&line->list, &l_mg->free_list);
	l_mg->nr_free_lines++;

	return chk_in_line;
}

static int pblk_alloc_line_meta(struct pblk *pblk, struct pblk_line *line)
{
	struct pblk_line_meta *lm = &pblk->lm;

	line->blk_bitmap = kzalloc(lm->blk_bitmap_len, GFP_KERNEL);
	if (!line->blk_bitmap)
		return -ENOMEM;

	line->erase_bitmap = kzalloc(lm->blk_bitmap_len, GFP_KERNEL);
	if (!line->erase_bitmap)
		goto free_blk_bitmap;


	line->chks = kmalloc_array(lm->blk_per_line,
				   sizeof(struct nvm_chk_meta), GFP_KERNEL);
	if (!line->chks)
		goto free_erase_bitmap;

	line->w_err_gc = kzalloc(sizeof(struct pblk_w_err_gc), GFP_KERNEL);
	if (!line->w_err_gc)
		goto free_chks;

	return 0;

free_chks:
	kfree(line->chks);
free_erase_bitmap:
	kfree(line->erase_bitmap);
free_blk_bitmap:
	kfree(line->blk_bitmap);
	return -ENOMEM;
}

static int pblk_line_mg_init(struct pblk *pblk)
{
	struct nvm_tgt_dev *dev = pblk->dev;
	struct nvm_geo *geo = &dev->geo;
	struct pblk_line_mgmt *l_mg = &pblk->l_mg;
	struct pblk_line_meta *lm = &pblk->lm;
	int i, bb_distance;

	l_mg->nr_lines = geo->num_chk;
	l_mg->log_line = l_mg->data_line = NULL;
	l_mg->l_seq_nr = l_mg->d_seq_nr = 0;
	l_mg->nr_free_lines = 0;
	bitmap_zero(&l_mg->meta_bitmap, PBLK_DATA_LINES);

	INIT_LIST_HEAD(&l_mg->free_list);
	INIT_LIST_HEAD(&l_mg->corrupt_list);
	INIT_LIST_HEAD(&l_mg->bad_list);
	INIT_LIST_HEAD(&l_mg->gc_full_list);
	INIT_LIST_HEAD(&l_mg->gc_high_list);
	INIT_LIST_HEAD(&l_mg->gc_mid_list);
	INIT_LIST_HEAD(&l_mg->gc_low_list);
	INIT_LIST_HEAD(&l_mg->gc_empty_list);
	INIT_LIST_HEAD(&l_mg->gc_werr_list);

	INIT_LIST_HEAD(&l_mg->emeta_list);

	l_mg->gc_lists[0] = &l_mg->gc_werr_list;
	l_mg->gc_lists[1] = &l_mg->gc_high_list;
	l_mg->gc_lists[2] = &l_mg->gc_mid_list;
	l_mg->gc_lists[3] = &l_mg->gc_low_list;

	spin_lock_init(&l_mg->free_lock);
	spin_lock_init(&l_mg->close_lock);
	spin_lock_init(&l_mg->gc_lock);

	l_mg->vsc_list = kcalloc(l_mg->nr_lines, sizeof(__le32), GFP_KERNEL);
	if (!l_mg->vsc_list)
		goto fail;

	l_mg->bb_template = kzalloc(lm->sec_bitmap_len, GFP_KERNEL);
	if (!l_mg->bb_template)
		goto fail_free_vsc_list;

	l_mg->bb_aux = kzalloc(lm->sec_bitmap_len, GFP_KERNEL);
	if (!l_mg->bb_aux)
		goto fail_free_bb_template;

	/* smeta is always small enough to fit on a kmalloc memory allocation,
	 * emeta depends on the number of LUNs allocated to the pblk instance
	 */
	for (i = 0; i < PBLK_DATA_LINES; i++) {
		l_mg->sline_meta[i] = kmalloc(lm->smeta_len, GFP_KERNEL);
		if (!l_mg->sline_meta[i])
			goto fail_free_smeta;
	}

	l_mg->bitmap_cache = kmem_cache_create("pblk_lm_bitmap",
			lm->sec_bitmap_len, 0, 0, NULL);
	if (!l_mg->bitmap_cache)
		goto fail_free_smeta;

	/* the bitmap pool is used for both valid and map bitmaps */
	l_mg->bitmap_pool = mempool_create_slab_pool(PBLK_DATA_LINES * 2,
				l_mg->bitmap_cache);
	if (!l_mg->bitmap_pool)
		goto fail_destroy_bitmap_cache;

	/* emeta allocates three different buffers for managing metadata with
	 * in-memory and in-media layouts
	 */
	for (i = 0; i < PBLK_DATA_LINES; i++) {
		struct pblk_emeta *emeta;

		emeta = kmalloc(sizeof(struct pblk_emeta), GFP_KERNEL);
		if (!emeta)
			goto fail_free_emeta;

		if (lm->emeta_len[0] > KMALLOC_MAX_CACHE_SIZE) {
			l_mg->emeta_alloc_type = PBLK_VMALLOC_META;

			emeta->buf = vmalloc(lm->emeta_len[0]);
			if (!emeta->buf) {
				kfree(emeta);
				goto fail_free_emeta;
			}

			emeta->nr_entries = lm->emeta_sec[0];
			l_mg->eline_meta[i] = emeta;
		} else {
			l_mg->emeta_alloc_type = PBLK_KMALLOC_META;

			emeta->buf = kmalloc(lm->emeta_len[0], GFP_KERNEL);
			if (!emeta->buf) {
				kfree(emeta);
				goto fail_free_emeta;
			}

			emeta->nr_entries = lm->emeta_sec[0];
			l_mg->eline_meta[i] = emeta;
		}
	}

	for (i = 0; i < l_mg->nr_lines; i++)
		l_mg->vsc_list[i] = cpu_to_le32(EMPTY_ENTRY);

	bb_distance = (geo->all_luns) * geo->ws_opt;
	for (i = 0; i < lm->sec_per_line; i += bb_distance)
		bitmap_set(l_mg->bb_template, i, geo->ws_opt);

	return 0;

fail_free_emeta:
	while (--i >= 0) {
		if (l_mg->emeta_alloc_type == PBLK_VMALLOC_META)
			vfree(l_mg->eline_meta[i]->buf);
		else
			kfree(l_mg->eline_meta[i]->buf);
		kfree(l_mg->eline_meta[i]);
	}

	mempool_destroy(l_mg->bitmap_pool);
fail_destroy_bitmap_cache:
	kmem_cache_destroy(l_mg->bitmap_cache);
fail_free_smeta:
	for (i = 0; i < PBLK_DATA_LINES; i++)
		kfree(l_mg->sline_meta[i]);
	kfree(l_mg->bb_aux);
fail_free_bb_template:
	kfree(l_mg->bb_template);
fail_free_vsc_list:
	kfree(l_mg->vsc_list);
fail:
	return -ENOMEM;
}

static int pblk_line_meta_init(struct pblk *pblk)
{
	struct nvm_tgt_dev *dev = pblk->dev;
	struct nvm_geo *geo = &dev->geo;
	struct pblk_line_meta *lm = &pblk->lm;
	unsigned int smeta_len, emeta_len;
	int i;

	lm->sec_per_line = geo->clba * geo->all_luns;
	lm->blk_per_line = geo->all_luns;
	lm->blk_bitmap_len = BITS_TO_LONGS(geo->all_luns) * sizeof(long);
	lm->sec_bitmap_len = BITS_TO_LONGS(lm->sec_per_line) * sizeof(long);
	lm->lun_bitmap_len = BITS_TO_LONGS(geo->all_luns) * sizeof(long);
	lm->mid_thrs = lm->sec_per_line / 2;
	lm->high_thrs = lm->sec_per_line / 4;
	lm->meta_distance = (geo->all_luns / 2) * pblk->min_write_pgs;

	/* Calculate necessary pages for smeta. See comment over struct
	 * line_smeta definition
	 */
	i = 1;
add_smeta_page:
	lm->smeta_sec = i * geo->ws_opt;
	lm->smeta_len = lm->smeta_sec * geo->csecs;

	smeta_len = sizeof(struct line_smeta) + lm->lun_bitmap_len;
	if (smeta_len > lm->smeta_len) {
		i++;
		goto add_smeta_page;
	}

	/* Calculate necessary pages for emeta. See comment over struct
	 * line_emeta definition
	 */
	i = 1;
add_emeta_page:
	lm->emeta_sec[0] = i * geo->ws_opt;
	lm->emeta_len[0] = lm->emeta_sec[0] * geo->csecs;

	emeta_len = calc_emeta_len(pblk);
	if (emeta_len > lm->emeta_len[0]) {
		i++;
		goto add_emeta_page;
	}

	lm->emeta_bb = geo->all_luns > i ? geo->all_luns - i : 0;

	lm->min_blk_line = 1;
	if (geo->all_luns > 1)
		lm->min_blk_line += DIV_ROUND_UP(lm->smeta_sec +
					lm->emeta_sec[0], geo->clba);

	if (lm->min_blk_line > lm->blk_per_line) {
		pblk_err(pblk, "config. not supported. Min. LUN in line:%d\n",
							lm->blk_per_line);
		return -EINVAL;
	}

	return 0;
}

static int pblk_lines_init(struct pblk *pblk)
{
	struct pblk_line_mgmt *l_mg = &pblk->l_mg;
	struct pblk_line *line;
	void *chunk_meta;
	int nr_free_chks = 0;
	int i, ret;

	ret = pblk_line_meta_init(pblk);
	if (ret)
		return ret;

	ret = pblk_line_mg_init(pblk);
	if (ret)
		return ret;

	ret = pblk_luns_init(pblk);
	if (ret)
		goto fail_free_meta;

	chunk_meta = pblk_get_chunk_meta(pblk);
	if (IS_ERR(chunk_meta)) {
		ret = PTR_ERR(chunk_meta);
		goto fail_free_luns;
	}

	pblk->lines = kcalloc(l_mg->nr_lines, sizeof(struct pblk_line),
								GFP_KERNEL);
	if (!pblk->lines) {
		ret = -ENOMEM;
		goto fail_free_chunk_meta;
	}

	for (i = 0; i < l_mg->nr_lines; i++) {
		line = &pblk->lines[i];

		ret = pblk_alloc_line_meta(pblk, line);
		if (ret)
			goto fail_free_lines;

		nr_free_chks += pblk_setup_line_meta(pblk, line, chunk_meta, i);

		trace_pblk_line_state(pblk_disk_name(pblk), line->id,
								line->state);
	}

	if (!nr_free_chks) {
		pblk_err(pblk, "too many bad blocks prevent for sane instance\n");
		ret = -EINTR;
		goto fail_free_lines;
	}

	ret = pblk_set_provision(pblk, nr_free_chks);
	if (ret)
		goto fail_free_lines;

	vfree(chunk_meta);
	return 0;

fail_free_lines:
	while (--i >= 0)
		pblk_line_meta_free(l_mg, &pblk->lines[i]);
	kfree(pblk->lines);
fail_free_chunk_meta:
	vfree(chunk_meta);
fail_free_luns:
	kfree(pblk->luns);
fail_free_meta:
	pblk_line_mg_free(pblk);

	return ret;
}

static int pblk_writer_init(struct pblk *pblk)
{
	pblk->writer_ts = kthread_create(pblk_write_ts, pblk, "pblk-writer-t");
	if (IS_ERR(pblk->writer_ts)) {
		int err = PTR_ERR(pblk->writer_ts);

		if (err != -EINTR)
			pblk_err(pblk, "could not allocate writer kthread (%d)\n",
					err);
		return err;
	}

	timer_setup(&pblk->wtimer, pblk_write_timer_fn, 0);
	mod_timer(&pblk->wtimer, jiffies + msecs_to_jiffies(100));

	return 0;
}

static void pblk_writer_stop(struct pblk *pblk)
{
	/* The pipeline must be stopped and the write buffer emptied before the
	 * write thread is stopped
	 */
	WARN(pblk_rb_read_count(&pblk->rwb),
			"Stopping not fully persisted write buffer\n");

	WARN(pblk_rb_sync_count(&pblk->rwb),
			"Stopping not fully synced write buffer\n");

	del_timer_sync(&pblk->wtimer);
	if (pblk->writer_ts)
		kthread_stop(pblk->writer_ts);
}

static void pblk_free(struct pblk *pblk)
{
	pblk_lines_free(pblk);
	pblk_l2p_free(pblk);
	pblk_rwb_free(pblk);
	pblk_core_free(pblk);

	kfree(pblk);
}

static void pblk_tear_down(struct pblk *pblk, bool graceful)
{
	if (graceful)
		__pblk_pipeline_flush(pblk);
	__pblk_pipeline_stop(pblk);
	pblk_writer_stop(pblk);
	pblk_rb_sync_l2p(&pblk->rwb);
	pblk_rl_free(&pblk->rl);

	pblk_debug(pblk, "consistent tear down (graceful:%d)\n", graceful);
}

static void pblk_exit(void *private, bool graceful)
{
	struct pblk *pblk = private;

	pblk_gc_exit(pblk, graceful);
	pblk_tear_down(pblk, graceful);

#ifdef CONFIG_NVM_PBLK_DEBUG
	pblk_info(pblk, "exit: L2P CRC: %x\n", pblk_l2p_crc(pblk));
#endif

	pblk_free(pblk);
}

static sector_t pblk_capacity(void *private)
{
	struct pblk *pblk = private;

	return pblk->capacity * NR_PHY_IN_LOG;
}

static void *pblk_init(struct nvm_tgt_dev *dev, struct gendisk *tdisk,
		       int flags)
{
	struct nvm_geo *geo = &dev->geo;
	struct request_queue *bqueue = dev->q;
	struct request_queue *tqueue = tdisk->queue;
	struct pblk *pblk;
	int ret;

	pblk = kzalloc(sizeof(struct pblk), GFP_KERNEL);
	if (!pblk)
		return ERR_PTR(-ENOMEM);

	pblk->dev = dev;
	pblk->disk = tdisk;
	pblk->state = PBLK_STATE_RUNNING;
	trace_pblk_state(pblk_disk_name(pblk), pblk->state);
	pblk->gc.gc_enabled = 0;

	if (!(geo->version == NVM_OCSSD_SPEC_12 ||
					geo->version == NVM_OCSSD_SPEC_20)) {
		pblk_err(pblk, "OCSSD version not supported (%u)\n",
							geo->version);
		kfree(pblk);
		return ERR_PTR(-EINVAL);
	}

	if (geo->ext) {
		pblk_err(pblk, "extended metadata not supported\n");
		kfree(pblk);
		return ERR_PTR(-EINVAL);
	}

	spin_lock_init(&pblk->resubmit_lock);
	spin_lock_init(&pblk->trans_lock);
	spin_lock_init(&pblk->lock);

#ifdef CONFIG_NVM_PBLK_DEBUG
	atomic_long_set(&pblk->inflight_writes, 0);
	atomic_long_set(&pblk->padded_writes, 0);
	atomic_long_set(&pblk->padded_wb, 0);
	atomic_long_set(&pblk->req_writes, 0);
	atomic_long_set(&pblk->sub_writes, 0);
	atomic_long_set(&pblk->sync_writes, 0);
	atomic_long_set(&pblk->inflight_reads, 0);
	atomic_long_set(&pblk->cache_reads, 0);
	atomic_long_set(&pblk->sync_reads, 0);
	atomic_long_set(&pblk->recov_writes, 0);
	atomic_long_set(&pblk->recov_writes, 0);
	atomic_long_set(&pblk->recov_gc_writes, 0);
	atomic_long_set(&pblk->recov_gc_reads, 0);
#endif

	atomic_long_set(&pblk->read_failed, 0);
	atomic_long_set(&pblk->read_empty, 0);
	atomic_long_set(&pblk->read_high_ecc, 0);
	atomic_long_set(&pblk->read_failed_gc, 0);
	atomic_long_set(&pblk->write_failed, 0);
	atomic_long_set(&pblk->erase_failed, 0);

	ret = pblk_core_init(pblk);
	if (ret) {
		pblk_err(pblk, "could not initialize core\n");
		goto fail;
	}

	ret = pblk_lines_init(pblk);
	if (ret) {
		pblk_err(pblk, "could not initialize lines\n");
		goto fail_free_core;
	}

	ret = pblk_rwb_init(pblk);
	if (ret) {
		pblk_err(pblk, "could not initialize write buffer\n");
		goto fail_free_lines;
	}

	ret = pblk_l2p_init(pblk, flags & NVM_TARGET_FACTORY);
	if (ret) {
		pblk_err(pblk, "could not initialize maps\n");
		goto fail_free_rwb;
	}

	ret = pblk_writer_init(pblk);
	if (ret) {
		if (ret != -EINTR)
			pblk_err(pblk, "could not initialize write thread\n");
		goto fail_free_l2p;
	}

	ret = pblk_gc_init(pblk);
	if (ret) {
		pblk_err(pblk, "could not initialize gc\n");
		goto fail_stop_writer;
	}

	/* inherit the size from the underlying device */
	blk_queue_logical_block_size(tqueue, queue_physical_block_size(bqueue));
	blk_queue_max_hw_sectors(tqueue, queue_max_hw_sectors(bqueue));

	blk_queue_write_cache(tqueue, true, false);

	tqueue->limits.discard_granularity = geo->clba * geo->csecs;
	tqueue->limits.discard_alignment = 0;
	blk_queue_max_discard_sectors(tqueue, UINT_MAX >> 9);
	blk_queue_flag_set(QUEUE_FLAG_DISCARD, tqueue);

	pblk_info(pblk, "luns:%u, lines:%d, secs:%llu, buf entries:%u\n",
			geo->all_luns, pblk->l_mg.nr_lines,
			(unsigned long long)pblk->capacity,
			pblk->rwb.nr_entries);

	wake_up_process(pblk->writer_ts);

	/* Check if we need to start GC */
	pblk_gc_should_kick(pblk);

	return pblk;

fail_stop_writer:
	pblk_writer_stop(pblk);
fail_free_l2p:
	pblk_l2p_free(pblk);
fail_free_rwb:
	pblk_rwb_free(pblk);
fail_free_lines:
	pblk_lines_free(pblk);
fail_free_core:
	pblk_core_free(pblk);
fail:
	kfree(pblk);
	return ERR_PTR(ret);
}

/* physical block device target */
static struct nvm_tgt_type tt_pblk = {
	.name		= "pblk",
	.version	= {1, 0, 0},

	.make_rq	= pblk_make_rq,
	.capacity	= pblk_capacity,

	.init		= pblk_init,
	.exit		= pblk_exit,

	.sysfs_init	= pblk_sysfs_init,
	.sysfs_exit	= pblk_sysfs_exit,
	.owner		= THIS_MODULE,
};

static int __init pblk_module_init(void)
{
	int ret;

	ret = bioset_init(&pblk_bio_set, BIO_POOL_SIZE, 0, 0);
	if (ret)
		return ret;
	ret = nvm_register_tgt_type(&tt_pblk);
	if (ret)
		bioset_exit(&pblk_bio_set);
	return ret;
}

static void pblk_module_exit(void)
{
	bioset_exit(&pblk_bio_set);
	nvm_unregister_tgt_type(&tt_pblk);
}

module_init(pblk_module_init);
module_exit(pblk_module_exit);
MODULE_AUTHOR("Javier Gonzalez <javier@cnexlabs.com>");
MODULE_AUTHOR("Matias Bjorling <matias@cnexlabs.com>");
MODULE_LICENSE("GPL v2");
MODULE_DESCRIPTION("Physical Block-Device for Open-Channel SSDs");<|MERGE_RESOLUTION|>--- conflicted
+++ resolved
@@ -687,10 +687,6 @@
 	 * on user capacity consider only provisioned blocks
 	 */
 	pblk->rl.total_blocks = nr_free_chks;
-<<<<<<< HEAD
-	pblk->rl.nr_secs = nr_free_chks * geo->clba;
-=======
->>>>>>> 0ecfebd2
 
 	/* Consider sectors used for metadata */
 	sec_meta = (lm->smeta_sec + lm->emeta_sec[0]) * l_mg->nr_free_lines;
