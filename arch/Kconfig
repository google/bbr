# SPDX-License-Identifier: GPL-2.0
#
# General architecture dependent options
#

#
# Note: arch/$(SRCARCH)/Kconfig needs to be included first so that it can
# override the default values in this file.
#
source "arch/$(SRCARCH)/Kconfig"

menu "General architecture-dependent options"

config CRASH_CORE
	bool

config KEXEC_CORE
	select CRASH_CORE
	bool

config KEXEC_ELF
	bool

config HAVE_IMA_KEXEC
	bool

config SET_FS
	bool

config HOTPLUG_SMT
	bool

config GENERIC_ENTRY
       bool

config KPROBES
	bool "Kprobes"
	depends on MODULES
	depends on HAVE_KPROBES
	select KALLSYMS
	help
	  Kprobes allows you to trap at almost any kernel address and
	  execute a callback function.  register_kprobe() establishes
	  a probepoint and specifies the callback.  Kprobes is useful
	  for kernel debugging, non-intrusive instrumentation and testing.
	  If in doubt, say "N".

config JUMP_LABEL
	bool "Optimize very unlikely/likely branches"
	depends on HAVE_ARCH_JUMP_LABEL
	depends on CC_HAS_ASM_GOTO
	help
	 This option enables a transparent branch optimization that
	 makes certain almost-always-true or almost-always-false branch
	 conditions even cheaper to execute within the kernel.

	 Certain performance-sensitive kernel code, such as trace points,
	 scheduler functionality, networking code and KVM have such
	 branches and include support for this optimization technique.

	 If it is detected that the compiler has support for "asm goto",
	 the kernel will compile such branches with just a nop
	 instruction. When the condition flag is toggled to true, the
	 nop will be converted to a jump instruction to execute the
	 conditional block of instructions.

	 This technique lowers overhead and stress on the branch prediction
	 of the processor and generally makes the kernel faster. The update
	 of the condition is slower, but those are always very rare.

	 ( On 32-bit x86, the necessary options added to the compiler
	   flags may increase the size of the kernel slightly. )

config STATIC_KEYS_SELFTEST
	bool "Static key selftest"
	depends on JUMP_LABEL
	help
	  Boot time self-test of the branch patching code.

config STATIC_CALL_SELFTEST
	bool "Static call selftest"
	depends on HAVE_STATIC_CALL
	help
	  Boot time self-test of the call patching code.

config OPTPROBES
	def_bool y
	depends on KPROBES && HAVE_OPTPROBES
	select TASKS_RCU if PREEMPTION

config KPROBES_ON_FTRACE
	def_bool y
	depends on KPROBES && HAVE_KPROBES_ON_FTRACE
	depends on DYNAMIC_FTRACE_WITH_REGS
	help
	 If function tracer is enabled and the arch supports full
	 passing of pt_regs to function tracing, then kprobes can
	 optimize on top of function tracing.

config UPROBES
	def_bool n
	depends on ARCH_SUPPORTS_UPROBES
	help
	  Uprobes is the user-space counterpart to kprobes: they
	  enable instrumentation applications (such as 'perf probe')
	  to establish unintrusive probes in user-space binaries and
	  libraries, by executing handler functions when the probes
	  are hit by user-space applications.

	  ( These probes come in the form of single-byte breakpoints,
	    managed by the kernel and kept transparent to the probed
	    application. )

config HAVE_64BIT_ALIGNED_ACCESS
	def_bool 64BIT && !HAVE_EFFICIENT_UNALIGNED_ACCESS
	help
	  Some architectures require 64 bit accesses to be 64 bit
	  aligned, which also requires structs containing 64 bit values
	  to be 64 bit aligned too. This includes some 32 bit
	  architectures which can do 64 bit accesses, as well as 64 bit
	  architectures without unaligned access.

	  This symbol should be selected by an architecture if 64 bit
	  accesses are required to be 64 bit aligned in this way even
	  though it is not a 64 bit architecture.

	  See Documentation/core-api/unaligned-memory-access.rst for
	  more information on the topic of unaligned memory accesses.

config HAVE_EFFICIENT_UNALIGNED_ACCESS
	bool
	help
	  Some architectures are unable to perform unaligned accesses
	  without the use of get_unaligned/put_unaligned. Others are
	  unable to perform such accesses efficiently (e.g. trap on
	  unaligned access and require fixing it up in the exception
	  handler.)

	  This symbol should be selected by an architecture if it can
	  perform unaligned accesses efficiently to allow different
	  code paths to be selected for these cases. Some network
	  drivers, for example, could opt to not fix up alignment
	  problems with received packets if doing so would not help
	  much.

	  See Documentation/core-api/unaligned-memory-access.rst for more
	  information on the topic of unaligned memory accesses.

config ARCH_USE_BUILTIN_BSWAP
	bool
	help
	 Modern versions of GCC (since 4.4) have builtin functions
	 for handling byte-swapping. Using these, instead of the old
	 inline assembler that the architecture code provides in the
	 __arch_bswapXX() macros, allows the compiler to see what's
	 happening and offers more opportunity for optimisation. In
	 particular, the compiler will be able to combine the byteswap
	 with a nearby load or store and use load-and-swap or
	 store-and-swap instructions if the architecture has them. It
	 should almost *never* result in code which is worse than the
	 hand-coded assembler in <asm/swab.h>.  But just in case it
	 does, the use of the builtins is optional.

	 Any architecture with load-and-swap or store-and-swap
	 instructions should set this. And it shouldn't hurt to set it
	 on architectures that don't have such instructions.

config KRETPROBES
	def_bool y
	depends on KPROBES && HAVE_KRETPROBES

config USER_RETURN_NOTIFIER
	bool
	depends on HAVE_USER_RETURN_NOTIFIER
	help
	  Provide a kernel-internal notification when a cpu is about to
	  switch to user mode.

config HAVE_IOREMAP_PROT
	bool

config HAVE_KPROBES
	bool

config HAVE_KRETPROBES
	bool

config HAVE_OPTPROBES
	bool

config HAVE_KPROBES_ON_FTRACE
	bool

config ARCH_CORRECT_STACKTRACE_ON_KRETPROBE
	bool
	help
	  Since kretprobes modifies return address on the stack, the
	  stacktrace may see the kretprobe trampoline address instead
	  of correct one. If the architecture stacktrace code and
	  unwinder can adjust such entries, select this configuration.

config HAVE_FUNCTION_ERROR_INJECTION
	bool

config HAVE_NMI
	bool

config TRACE_IRQFLAGS_SUPPORT
	bool

#
# An arch should select this if it provides all these things:
#
#	task_pt_regs()		in asm/processor.h or asm/ptrace.h
#	arch_has_single_step()	if there is hardware single-step support
#	arch_has_block_step()	if there is hardware block-step support
#	asm/syscall.h		supplying asm-generic/syscall.h interface
#	linux/regset.h		user_regset interfaces
#	CORE_DUMP_USE_REGSET	#define'd in linux/elf.h
#	TIF_SYSCALL_TRACE	calls tracehook_report_syscall_{entry,exit}
#	TIF_NOTIFY_RESUME	calls tracehook_notify_resume()
#	signal delivery		calls tracehook_signal_handler()
#
config HAVE_ARCH_TRACEHOOK
	bool

config HAVE_DMA_CONTIGUOUS
	bool

config GENERIC_SMP_IDLE_THREAD
	bool

config GENERIC_IDLE_POLL_SETUP
	bool

config ARCH_HAS_FORTIFY_SOURCE
	bool
	help
	  An architecture should select this when it can successfully
	  build and run with CONFIG_FORTIFY_SOURCE.

#
# Select if the arch provides a historic keepinit alias for the retain_initrd
# command line option
#
config ARCH_HAS_KEEPINITRD
	bool

# Select if arch has all set_memory_ro/rw/x/nx() functions in asm/cacheflush.h
config ARCH_HAS_SET_MEMORY
	bool

# Select if arch has all set_direct_map_invalid/default() functions
config ARCH_HAS_SET_DIRECT_MAP
	bool

#
# Select if the architecture provides the arch_dma_set_uncached symbol to
# either provide an uncached segment alias for a DMA allocation, or
# to remap the page tables in place.
#
config ARCH_HAS_DMA_SET_UNCACHED
	bool

#
# Select if the architectures provides the arch_dma_clear_uncached symbol
# to undo an in-place page table remap for uncached access.
#
config ARCH_HAS_DMA_CLEAR_UNCACHED
	bool

# Select if arch init_task must go in the __init_task_data section
config ARCH_TASK_STRUCT_ON_STACK
	bool

# Select if arch has its private alloc_task_struct() function
config ARCH_TASK_STRUCT_ALLOCATOR
	bool

config HAVE_ARCH_THREAD_STRUCT_WHITELIST
	bool
	depends on !ARCH_TASK_STRUCT_ALLOCATOR
	help
	  An architecture should select this to provide hardened usercopy
	  knowledge about what region of the thread_struct should be
	  whitelisted for copying to userspace. Normally this is only the
	  FPU registers. Specifically, arch_thread_struct_whitelist()
	  should be implemented. Without this, the entire thread_struct
	  field in task_struct will be left whitelisted.

# Select if arch has its private alloc_thread_stack() function
config ARCH_THREAD_STACK_ALLOCATOR
	bool

# Select if arch wants to size task_struct dynamically via arch_task_struct_size:
config ARCH_WANTS_DYNAMIC_TASK_STRUCT
	bool

config ARCH_WANTS_NO_INSTR
	bool
	help
	  An architecture should select this if the noinstr macro is being used on
	  functions to denote that the toolchain should avoid instrumenting such
	  functions and is required for correctness.

config ARCH_32BIT_OFF_T
	bool
	depends on !64BIT
	help
	  All new 32-bit architectures should have 64-bit off_t type on
	  userspace side which corresponds to the loff_t kernel type. This
	  is the requirement for modern ABIs. Some existing architectures
	  still support 32-bit off_t. This option is enabled for all such
	  architectures explicitly.

# Selected by 64 bit architectures which have a 32 bit f_tinode in struct ustat
config ARCH_32BIT_USTAT_F_TINODE
	bool

config HAVE_ASM_MODVERSIONS
	bool
	help
	  This symbol should be selected by an architecture if it provides
	  <asm/asm-prototypes.h> to support the module versioning for symbols
	  exported from assembly code.

config HAVE_REGS_AND_STACK_ACCESS_API
	bool
	help
	  This symbol should be selected by an architecture if it supports
	  the API needed to access registers and stack entries from pt_regs,
	  declared in asm/ptrace.h
	  For example the kprobes-based event tracer needs this API.

config HAVE_RSEQ
	bool
	depends on HAVE_REGS_AND_STACK_ACCESS_API
	help
	  This symbol should be selected by an architecture if it
	  supports an implementation of restartable sequences.

config HAVE_FUNCTION_ARG_ACCESS_API
	bool
	help
	  This symbol should be selected by an architecture if it supports
	  the API needed to access function arguments from pt_regs,
	  declared in asm/ptrace.h

config HAVE_HW_BREAKPOINT
	bool
	depends on PERF_EVENTS

config HAVE_MIXED_BREAKPOINTS_REGS
	bool
	depends on HAVE_HW_BREAKPOINT
	help
	  Depending on the arch implementation of hardware breakpoints,
	  some of them have separate registers for data and instruction
	  breakpoints addresses, others have mixed registers to store
	  them but define the access type in a control register.
	  Select this option if your arch implements breakpoints under the
	  latter fashion.

config HAVE_USER_RETURN_NOTIFIER
	bool

config HAVE_PERF_EVENTS_NMI
	bool
	help
	  System hardware can generate an NMI using the perf event
	  subsystem.  Also has support for calculating CPU cycle events
	  to determine how many clock cycles in a given period.

config HAVE_HARDLOCKUP_DETECTOR_PERF
	bool
	depends on HAVE_PERF_EVENTS_NMI
	help
	  The arch chooses to use the generic perf-NMI-based hardlockup
	  detector. Must define HAVE_PERF_EVENTS_NMI.

config HAVE_NMI_WATCHDOG
	depends on HAVE_NMI
	bool
	help
	  The arch provides a low level NMI watchdog. It provides
	  asm/nmi.h, and defines its own arch_touch_nmi_watchdog().

config HAVE_HARDLOCKUP_DETECTOR_ARCH
	bool
	select HAVE_NMI_WATCHDOG
	help
	  The arch chooses to provide its own hardlockup detector, which is
	  a superset of the HAVE_NMI_WATCHDOG. It also conforms to config
	  interfaces and parameters provided by hardlockup detector subsystem.

config HAVE_PERF_REGS
	bool
	help
	  Support selective register dumps for perf events. This includes
	  bit-mapping of each registers and a unique architecture id.

config HAVE_PERF_USER_STACK_DUMP
	bool
	help
	  Support user stack dumps for perf event samples. This needs
	  access to the user stack pointer which is not unified across
	  architectures.

config HAVE_ARCH_JUMP_LABEL
	bool

config HAVE_ARCH_JUMP_LABEL_RELATIVE
	bool

config MMU_GATHER_TABLE_FREE
	bool

config MMU_GATHER_RCU_TABLE_FREE
	bool
	select MMU_GATHER_TABLE_FREE

config MMU_GATHER_PAGE_SIZE
	bool

config MMU_GATHER_NO_RANGE
	bool

config MMU_GATHER_NO_GATHER
	bool
	depends on MMU_GATHER_TABLE_FREE

config ARCH_WANT_IRQS_OFF_ACTIVATE_MM
	bool
	help
	  Temporary select until all architectures can be converted to have
	  irqs disabled over activate_mm. Architectures that do IPI based TLB
	  shootdowns should enable this.

config ARCH_HAVE_NMI_SAFE_CMPXCHG
	bool

config HAVE_ALIGNED_STRUCT_PAGE
	bool
	help
	  This makes sure that struct pages are double word aligned and that
	  e.g. the SLUB allocator can perform double word atomic operations
	  on a struct page for better performance. However selecting this
	  might increase the size of a struct page by a word.

config HAVE_CMPXCHG_LOCAL
	bool

config HAVE_CMPXCHG_DOUBLE
	bool

config ARCH_WEAK_RELEASE_ACQUIRE
	bool

config ARCH_WANT_IPC_PARSE_VERSION
	bool

config ARCH_WANT_COMPAT_IPC_PARSE_VERSION
	bool

config ARCH_WANT_OLD_COMPAT_IPC
	select ARCH_WANT_COMPAT_IPC_PARSE_VERSION
	bool

config HAVE_ARCH_SECCOMP
	bool
	help
	  An arch should select this symbol to support seccomp mode 1 (the fixed
	  syscall policy), and must provide an overrides for __NR_seccomp_sigreturn,
	  and compat syscalls if the asm-generic/seccomp.h defaults need adjustment:
	  - __NR_seccomp_read_32
	  - __NR_seccomp_write_32
	  - __NR_seccomp_exit_32
	  - __NR_seccomp_sigreturn_32

config HAVE_ARCH_SECCOMP_FILTER
	bool
	select HAVE_ARCH_SECCOMP
	help
	  An arch should select this symbol if it provides all of these things:
	  - all the requirements for HAVE_ARCH_SECCOMP
	  - syscall_get_arch()
	  - syscall_get_arguments()
	  - syscall_rollback()
	  - syscall_set_return_value()
	  - SIGSYS siginfo_t support
	  - secure_computing is called from a ptrace_event()-safe context
	  - secure_computing return value is checked and a return value of -1
	    results in the system call being skipped immediately.
	  - seccomp syscall wired up
	  - if !HAVE_SPARSE_SYSCALL_NR, have SECCOMP_ARCH_NATIVE,
	    SECCOMP_ARCH_NATIVE_NR, SECCOMP_ARCH_NATIVE_NAME defined. If
	    COMPAT is supported, have the SECCOMP_ARCH_COMPAT* defines too.

config SECCOMP
	prompt "Enable seccomp to safely execute untrusted bytecode"
	def_bool y
	depends on HAVE_ARCH_SECCOMP
	help
	  This kernel feature is useful for number crunching applications
	  that may need to handle untrusted bytecode during their
	  execution. By using pipes or other transports made available
	  to the process as file descriptors supporting the read/write
	  syscalls, it's possible to isolate those applications in their
	  own address space using seccomp. Once seccomp is enabled via
	  prctl(PR_SET_SECCOMP) or the seccomp() syscall, it cannot be
	  disabled and the task is only allowed to execute a few safe
	  syscalls defined by each seccomp mode.

	  If unsure, say Y.

config SECCOMP_FILTER
	def_bool y
	depends on HAVE_ARCH_SECCOMP_FILTER && SECCOMP && NET
	help
	  Enable tasks to build secure computing environments defined
	  in terms of Berkeley Packet Filter programs which implement
	  task-defined system call filtering polices.

	  See Documentation/userspace-api/seccomp_filter.rst for details.

config SECCOMP_CACHE_DEBUG
	bool "Show seccomp filter cache status in /proc/pid/seccomp_cache"
	depends on SECCOMP_FILTER && !HAVE_SPARSE_SYSCALL_NR
	depends on PROC_FS
	help
	  This enables the /proc/pid/seccomp_cache interface to monitor
	  seccomp cache data. The file format is subject to change. Reading
	  the file requires CAP_SYS_ADMIN.

	  This option is for debugging only. Enabling presents the risk that
	  an adversary may be able to infer the seccomp filter logic.

	  If unsure, say N.

config HAVE_ARCH_STACKLEAK
	bool
	help
	  An architecture should select this if it has the code which
	  fills the used part of the kernel stack with the STACKLEAK_POISON
	  value before returning from system calls.

config HAVE_STACKPROTECTOR
	bool
	help
	  An arch should select this symbol if:
	  - it has implemented a stack canary (e.g. __stack_chk_guard)

config STACKPROTECTOR
	bool "Stack Protector buffer overflow detection"
	depends on HAVE_STACKPROTECTOR
	depends on $(cc-option,-fstack-protector)
	default y
	help
	  This option turns on the "stack-protector" GCC feature. This
	  feature puts, at the beginning of functions, a canary value on
	  the stack just before the return address, and validates
	  the value just before actually returning.  Stack based buffer
	  overflows (that need to overwrite this return address) now also
	  overwrite the canary, which gets detected and the attack is then
	  neutralized via a kernel panic.

	  Functions will have the stack-protector canary logic added if they
	  have an 8-byte or larger character array on the stack.

	  This feature requires gcc version 4.2 or above, or a distribution
	  gcc with the feature backported ("-fstack-protector").

	  On an x86 "defconfig" build, this feature adds canary checks to
	  about 3% of all kernel functions, which increases kernel code size
	  by about 0.3%.

config STACKPROTECTOR_STRONG
	bool "Strong Stack Protector"
	depends on STACKPROTECTOR
	depends on $(cc-option,-fstack-protector-strong)
	default y
	help
	  Functions will have the stack-protector canary logic added in any
	  of the following conditions:

	  - local variable's address used as part of the right hand side of an
	    assignment or function argument
	  - local variable is an array (or union containing an array),
	    regardless of array type or length
	  - uses register local variables

	  This feature requires gcc version 4.9 or above, or a distribution
	  gcc with the feature backported ("-fstack-protector-strong").

	  On an x86 "defconfig" build, this feature adds canary checks to
	  about 20% of all kernel functions, which increases the kernel code
	  size by about 2%.

config ARCH_SUPPORTS_SHADOW_CALL_STACK
	bool
	help
	  An architecture should select this if it supports Clang's Shadow
	  Call Stack and implements runtime support for shadow stack
	  switching.

config SHADOW_CALL_STACK
	bool "Clang Shadow Call Stack"
	depends on CC_IS_CLANG && ARCH_SUPPORTS_SHADOW_CALL_STACK
	depends on DYNAMIC_FTRACE_WITH_REGS || !FUNCTION_GRAPH_TRACER
	help
	  This option enables Clang's Shadow Call Stack, which uses a
	  shadow stack to protect function return addresses from being
	  overwritten by an attacker. More information can be found in
	  Clang's documentation:

	    https://clang.llvm.org/docs/ShadowCallStack.html

	  Note that security guarantees in the kernel differ from the
	  ones documented for user space. The kernel must store addresses
	  of shadow stacks in memory, which means an attacker capable of
	  reading and writing arbitrary memory may be able to locate them
	  and hijack control flow by modifying the stacks.

config LTO
	bool
	help
	  Selected if the kernel will be built using the compiler's LTO feature.

config LTO_CLANG
	bool
	select LTO
	help
	  Selected if the kernel will be built using Clang's LTO feature.

config ARCH_SUPPORTS_LTO_CLANG
	bool
	help
	  An architecture should select this option if it supports:
	  - compiling with Clang,
	  - compiling inline assembly with Clang's integrated assembler,
	  - and linking with LLD.

config ARCH_SUPPORTS_LTO_CLANG_THIN
	bool
	help
	  An architecture should select this option if it can support Clang's
	  ThinLTO mode.

config HAS_LTO_CLANG
	def_bool y
	depends on CC_IS_CLANG && LD_IS_LLD && AS_IS_LLVM
	depends on $(success,$(NM) --help | head -n 1 | grep -qi llvm)
	depends on $(success,$(AR) --help | head -n 1 | grep -qi llvm)
	depends on ARCH_SUPPORTS_LTO_CLANG
	depends on !FTRACE_MCOUNT_USE_RECORDMCOUNT
	depends on !KASAN || KASAN_HW_TAGS
	depends on !GCOV_KERNEL
	help
	  The compiler and Kconfig options support building with Clang's
	  LTO.

choice
	prompt "Link Time Optimization (LTO)"
	default LTO_NONE
	help
	  This option enables Link Time Optimization (LTO), which allows the
	  compiler to optimize binaries globally.

	  If unsure, select LTO_NONE. Note that LTO is very resource-intensive
	  so it's disabled by default.

config LTO_NONE
	bool "None"
	help
	  Build the kernel normally, without Link Time Optimization (LTO).

config LTO_CLANG_FULL
	bool "Clang Full LTO (EXPERIMENTAL)"
	depends on HAS_LTO_CLANG
	depends on !COMPILE_TEST
	select LTO_CLANG
	help
          This option enables Clang's full Link Time Optimization (LTO), which
          allows the compiler to optimize the kernel globally. If you enable
          this option, the compiler generates LLVM bitcode instead of ELF
          object files, and the actual compilation from bitcode happens at
          the LTO link step, which may take several minutes depending on the
          kernel configuration. More information can be found from LLVM's
          documentation:

	    https://llvm.org/docs/LinkTimeOptimization.html

	  During link time, this option can use a large amount of RAM, and
	  may take much longer than the ThinLTO option.

config LTO_CLANG_THIN
	bool "Clang ThinLTO (EXPERIMENTAL)"
	depends on HAS_LTO_CLANG && ARCH_SUPPORTS_LTO_CLANG_THIN
	select LTO_CLANG
	help
	  This option enables Clang's ThinLTO, which allows for parallel
	  optimization and faster incremental compiles compared to the
	  CONFIG_LTO_CLANG_FULL option. More information can be found
	  from Clang's documentation:

	    https://clang.llvm.org/docs/ThinLTO.html

	  If unsure, say Y.
endchoice

config ARCH_SUPPORTS_CFI_CLANG
	bool
	help
	  An architecture should select this option if it can support Clang's
	  Control-Flow Integrity (CFI) checking.

config CFI_CLANG
	bool "Use Clang's Control Flow Integrity (CFI)"
	depends on LTO_CLANG && ARCH_SUPPORTS_CFI_CLANG
	# Clang >= 12:
	# - https://bugs.llvm.org/show_bug.cgi?id=46258
	# - https://bugs.llvm.org/show_bug.cgi?id=47479
	depends on CLANG_VERSION >= 120000
	select KALLSYMS
	help
	  This option enables Clang’s forward-edge Control Flow Integrity
	  (CFI) checking, where the compiler injects a runtime check to each
	  indirect function call to ensure the target is a valid function with
	  the correct static type. This restricts possible call targets and
	  makes it more difficult for an attacker to exploit bugs that allow
	  the modification of stored function pointers. More information can be
	  found from Clang's documentation:

	    https://clang.llvm.org/docs/ControlFlowIntegrity.html

config CFI_CLANG_SHADOW
	bool "Use CFI shadow to speed up cross-module checks"
	default y
	depends on CFI_CLANG && MODULES
	help
	  If you select this option, the kernel builds a fast look-up table of
	  CFI check functions in loaded modules to reduce performance overhead.

	  If unsure, say Y.

config CFI_PERMISSIVE
	bool "Use CFI in permissive mode"
	depends on CFI_CLANG
	help
	  When selected, Control Flow Integrity (CFI) violations result in a
	  warning instead of a kernel panic. This option should only be used
	  for finding indirect call type mismatches during development.

	  If unsure, say N.

config HAVE_ARCH_WITHIN_STACK_FRAMES
	bool
	help
	  An architecture should select this if it can walk the kernel stack
	  frames to determine if an object is part of either the arguments
	  or local variables (i.e. that it excludes saved return addresses,
	  and similar) by implementing an inline arch_within_stack_frames(),
	  which is used by CONFIG_HARDENED_USERCOPY.

config HAVE_CONTEXT_TRACKING
	bool
	help
	  Provide kernel/user boundaries probes necessary for subsystems
	  that need it, such as userspace RCU extended quiescent state.
	  Syscalls need to be wrapped inside user_exit()-user_enter(), either
	  optimized behind static key or through the slow path using TIF_NOHZ
	  flag. Exceptions handlers must be wrapped as well. Irqs are already
	  protected inside rcu_irq_enter/rcu_irq_exit() but preemption or signal
	  handling on irq exit still need to be protected.

config HAVE_CONTEXT_TRACKING_OFFSTACK
	bool
	help
	  Architecture neither relies on exception_enter()/exception_exit()
	  nor on schedule_user(). Also preempt_schedule_notrace() and
	  preempt_schedule_irq() can't be called in a preemptible section
	  while context tracking is CONTEXT_USER. This feature reflects a sane
	  entry implementation where the following requirements are met on
	  critical entry code, ie: before user_exit() or after user_enter():

	  - Critical entry code isn't preemptible (or better yet:
	    not interruptible).
	  - No use of RCU read side critical sections, unless rcu_nmi_enter()
	    got called.
	  - No use of instrumentation, unless instrumentation_begin() got
	    called.

config HAVE_TIF_NOHZ
	bool
	help
	  Arch relies on TIF_NOHZ and syscall slow path to implement context
	  tracking calls to user_enter()/user_exit().

config HAVE_VIRT_CPU_ACCOUNTING
	bool

config HAVE_VIRT_CPU_ACCOUNTING_IDLE
	bool
	help
	  Architecture has its own way to account idle CPU time and therefore
	  doesn't implement vtime_account_idle().

config ARCH_HAS_SCALED_CPUTIME
	bool

config HAVE_VIRT_CPU_ACCOUNTING_GEN
	bool
	default y if 64BIT
	help
	  With VIRT_CPU_ACCOUNTING_GEN, cputime_t becomes 64-bit.
	  Before enabling this option, arch code must be audited
	  to ensure there are no races in concurrent read/write of
	  cputime_t. For example, reading/writing 64-bit cputime_t on
	  some 32-bit arches may require multiple accesses, so proper
	  locking is needed to protect against concurrent accesses.

config HAVE_IRQ_TIME_ACCOUNTING
	bool
	help
	  Archs need to ensure they use a high enough resolution clock to
	  support irq time accounting and then call enable_sched_clock_irqtime().

config HAVE_MOVE_PUD
	bool
	help
	  Architectures that select this are able to move page tables at the
	  PUD level. If there are only 3 page table levels, the move effectively
	  happens at the PGD level.

config HAVE_MOVE_PMD
	bool
	help
	  Archs that select this are able to move page tables at the PMD level.

config HAVE_ARCH_TRANSPARENT_HUGEPAGE
	bool

config HAVE_ARCH_TRANSPARENT_HUGEPAGE_PUD
	bool

config HAVE_ARCH_HUGE_VMAP
	bool

#
#  Archs that select this would be capable of PMD-sized vmaps (i.e.,
#  arch_vmap_pmd_supported() returns true), and they must make no assumptions
#  that vmalloc memory is mapped with PAGE_SIZE ptes. The VM_NO_HUGE_VMAP flag
#  can be used to prohibit arch-specific allocations from using hugepages to
#  help with this (e.g., modules may require it).
#
config HAVE_ARCH_HUGE_VMALLOC
	depends on HAVE_ARCH_HUGE_VMAP
	bool

config ARCH_WANT_HUGE_PMD_SHARE
	bool

config HAVE_ARCH_SOFT_DIRTY
	bool

config HAVE_MOD_ARCH_SPECIFIC
	bool
	help
	  The arch uses struct mod_arch_specific to store data.  Many arches
	  just need a simple module loader without arch specific data - those
	  should not enable this.

config MODULES_USE_ELF_RELA
	bool
	help
	  Modules only use ELF RELA relocations.  Modules with ELF REL
	  relocations will give an error.

config MODULES_USE_ELF_REL
	bool
	help
	  Modules only use ELF REL relocations.  Modules with ELF RELA
	  relocations will give an error.

config HAVE_IRQ_EXIT_ON_IRQ_STACK
	bool
	help
	  Architecture doesn't only execute the irq handler on the irq stack
	  but also irq_exit(). This way we can process softirqs on this irq
	  stack instead of switching to a new one when we call __do_softirq()
	  in the end of an hardirq.
	  This spares a stack switch and improves cache usage on softirq
	  processing.

config HAVE_SOFTIRQ_ON_OWN_STACK
	bool
	help
	  Architecture provides a function to run __do_softirq() on a
	  separate stack.

config PGTABLE_LEVELS
	int
	default 2

config ARCH_HAS_ELF_RANDOMIZE
	bool
	help
	  An architecture supports choosing randomized locations for
	  stack, mmap, brk, and ET_DYN. Defined functions:
	  - arch_mmap_rnd()
	  - arch_randomize_brk()

config HAVE_ARCH_MMAP_RND_BITS
	bool
	help
	  An arch should select this symbol if it supports setting a variable
	  number of bits for use in establishing the base address for mmap
	  allocations, has MMU enabled and provides values for both:
	  - ARCH_MMAP_RND_BITS_MIN
	  - ARCH_MMAP_RND_BITS_MAX

config HAVE_EXIT_THREAD
	bool
	help
	  An architecture implements exit_thread.

config ARCH_MMAP_RND_BITS_MIN
	int

config ARCH_MMAP_RND_BITS_MAX
	int

config ARCH_MMAP_RND_BITS_DEFAULT
	int

config ARCH_MMAP_RND_BITS
	int "Number of bits to use for ASLR of mmap base address" if EXPERT
	range ARCH_MMAP_RND_BITS_MIN ARCH_MMAP_RND_BITS_MAX
	default ARCH_MMAP_RND_BITS_DEFAULT if ARCH_MMAP_RND_BITS_DEFAULT
	default ARCH_MMAP_RND_BITS_MIN
	depends on HAVE_ARCH_MMAP_RND_BITS
	help
	  This value can be used to select the number of bits to use to
	  determine the random offset to the base address of vma regions
	  resulting from mmap allocations. This value will be bounded
	  by the architecture's minimum and maximum supported values.

	  This value can be changed after boot using the
	  /proc/sys/vm/mmap_rnd_bits tunable

config HAVE_ARCH_MMAP_RND_COMPAT_BITS
	bool
	help
	  An arch should select this symbol if it supports running applications
	  in compatibility mode, supports setting a variable number of bits for
	  use in establishing the base address for mmap allocations, has MMU
	  enabled and provides values for both:
	  - ARCH_MMAP_RND_COMPAT_BITS_MIN
	  - ARCH_MMAP_RND_COMPAT_BITS_MAX

config ARCH_MMAP_RND_COMPAT_BITS_MIN
	int

config ARCH_MMAP_RND_COMPAT_BITS_MAX
	int

config ARCH_MMAP_RND_COMPAT_BITS_DEFAULT
	int

config ARCH_MMAP_RND_COMPAT_BITS
	int "Number of bits to use for ASLR of mmap base address for compatible applications" if EXPERT
	range ARCH_MMAP_RND_COMPAT_BITS_MIN ARCH_MMAP_RND_COMPAT_BITS_MAX
	default ARCH_MMAP_RND_COMPAT_BITS_DEFAULT if ARCH_MMAP_RND_COMPAT_BITS_DEFAULT
	default ARCH_MMAP_RND_COMPAT_BITS_MIN
	depends on HAVE_ARCH_MMAP_RND_COMPAT_BITS
	help
	  This value can be used to select the number of bits to use to
	  determine the random offset to the base address of vma regions
	  resulting from mmap allocations for compatible applications This
	  value will be bounded by the architecture's minimum and maximum
	  supported values.

	  This value can be changed after boot using the
	  /proc/sys/vm/mmap_rnd_compat_bits tunable

config HAVE_ARCH_COMPAT_MMAP_BASES
	bool
	help
	  This allows 64bit applications to invoke 32-bit mmap() syscall
	  and vice-versa 32-bit applications to call 64-bit mmap().
	  Required for applications doing different bitness syscalls.

config PAGE_SIZE_LESS_THAN_64KB
	def_bool y
	depends on !ARM64_64K_PAGES
	depends on !IA64_PAGE_SIZE_64KB
	depends on !PAGE_SIZE_64KB
	depends on !PARISC_PAGE_SIZE_64KB
	depends on !PPC_64K_PAGES
<<<<<<< HEAD
=======
	depends on PAGE_SIZE_LESS_THAN_256KB

config PAGE_SIZE_LESS_THAN_256KB
	def_bool y
>>>>>>> 754e0b0e
	depends on !PPC_256K_PAGES
	depends on !PAGE_SIZE_256KB

# This allows to use a set of generic functions to determine mmap base
# address by giving priority to top-down scheme only if the process
# is not in legacy mode (compat task, unlimited stack size or
# sysctl_legacy_va_layout).
# Architecture that selects this option can provide its own version of:
# - STACK_RND_MASK
config ARCH_WANT_DEFAULT_TOPDOWN_MMAP_LAYOUT
	bool
	depends on MMU
	select ARCH_HAS_ELF_RANDOMIZE

config HAVE_STACK_VALIDATION
	bool
	help
	  Architecture supports the 'objtool check' host tool command, which
	  performs compile-time stack metadata validation.

config HAVE_RELIABLE_STACKTRACE
	bool
	help
	  Architecture has either save_stack_trace_tsk_reliable() or
	  arch_stack_walk_reliable() function which only returns a stack trace
	  if it can guarantee the trace is reliable.

config HAVE_ARCH_HASH
	bool
	default n
	help
	  If this is set, the architecture provides an <asm/hash.h>
	  file which provides platform-specific implementations of some
	  functions in <linux/hash.h> or fs/namei.c.

config HAVE_ARCH_NVRAM_OPS
	bool

config ISA_BUS_API
	def_bool ISA

#
# ABI hall of shame
#
config CLONE_BACKWARDS
	bool
	help
	  Architecture has tls passed as the 4th argument of clone(2),
	  not the 5th one.

config CLONE_BACKWARDS2
	bool
	help
	  Architecture has the first two arguments of clone(2) swapped.

config CLONE_BACKWARDS3
	bool
	help
	  Architecture has tls passed as the 3rd argument of clone(2),
	  not the 5th one.

config ODD_RT_SIGACTION
	bool
	help
	  Architecture has unusual rt_sigaction(2) arguments

config OLD_SIGSUSPEND
	bool
	help
	  Architecture has old sigsuspend(2) syscall, of one-argument variety

config OLD_SIGSUSPEND3
	bool
	help
	  Even weirder antique ABI - three-argument sigsuspend(2)

config OLD_SIGACTION
	bool
	help
	  Architecture has old sigaction(2) syscall.  Nope, not the same
	  as OLD_SIGSUSPEND | OLD_SIGSUSPEND3 - alpha has sigsuspend(2),
	  but fairly different variant of sigaction(2), thanks to OSF/1
	  compatibility...

config COMPAT_OLD_SIGACTION
	bool

config COMPAT_32BIT_TIME
	bool "Provide system calls for 32-bit time_t"
	default !64BIT || COMPAT
	help
	  This enables 32 bit time_t support in addition to 64 bit time_t support.
	  This is relevant on all 32-bit architectures, and 64-bit architectures
	  as part of compat syscall handling.

config ARCH_NO_PREEMPT
	bool

config ARCH_EPHEMERAL_INODES
	def_bool n
	help
	  An arch should select this symbol if it doesn't keep track of inode
	  instances on its own, but instead relies on something else (e.g. the
	  host kernel for an UML kernel).

config ARCH_SUPPORTS_RT
	bool

config CPU_NO_EFFICIENT_FFS
	def_bool n

config HAVE_ARCH_VMAP_STACK
	def_bool n
	help
	  An arch should select this symbol if it can support kernel stacks
	  in vmalloc space.  This means:

	  - vmalloc space must be large enough to hold many kernel stacks.
	    This may rule out many 32-bit architectures.

	  - Stacks in vmalloc space need to work reliably.  For example, if
	    vmap page tables are created on demand, either this mechanism
	    needs to work while the stack points to a virtual address with
	    unpopulated page tables or arch code (switch_to() and switch_mm(),
	    most likely) needs to ensure that the stack's page table entries
	    are populated before running on a possibly unpopulated stack.

	  - If the stack overflows into a guard page, something reasonable
	    should happen.  The definition of "reasonable" is flexible, but
	    instantly rebooting without logging anything would be unfriendly.

config VMAP_STACK
	default y
	bool "Use a virtually-mapped stack"
	depends on HAVE_ARCH_VMAP_STACK
	depends on !KASAN || KASAN_HW_TAGS || KASAN_VMALLOC
	help
	  Enable this if you want the use virtually-mapped kernel stacks
	  with guard pages.  This causes kernel stack overflows to be
	  caught immediately rather than causing difficult-to-diagnose
	  corruption.

	  To use this with software KASAN modes, the architecture must support
	  backing virtual mappings with real shadow memory, and KASAN_VMALLOC
	  must be enabled.

config HAVE_ARCH_RANDOMIZE_KSTACK_OFFSET
	def_bool n
	help
	  An arch should select this symbol if it can support kernel stack
	  offset randomization with calls to add_random_kstack_offset()
	  during syscall entry and choose_random_kstack_offset() during
	  syscall exit. Careful removal of -fstack-protector-strong and
	  -fstack-protector should also be applied to the entry code and
	  closely examined, as the artificial stack bump looks like an array
	  to the compiler, so it will attempt to add canary checks regardless
	  of the static branch state.

config RANDOMIZE_KSTACK_OFFSET_DEFAULT
	bool "Randomize kernel stack offset on syscall entry"
	depends on HAVE_ARCH_RANDOMIZE_KSTACK_OFFSET
	help
	  The kernel stack offset can be randomized (after pt_regs) by
	  roughly 5 bits of entropy, frustrating memory corruption
	  attacks that depend on stack address determinism or
	  cross-syscall address exposures. This feature is controlled
	  by kernel boot param "randomize_kstack_offset=on/off", and this
	  config chooses the default boot state.

config ARCH_OPTIONAL_KERNEL_RWX
	def_bool n

config ARCH_OPTIONAL_KERNEL_RWX_DEFAULT
	def_bool n

config ARCH_HAS_STRICT_KERNEL_RWX
	def_bool n

config STRICT_KERNEL_RWX
	bool "Make kernel text and rodata read-only" if ARCH_OPTIONAL_KERNEL_RWX
	depends on ARCH_HAS_STRICT_KERNEL_RWX
	default !ARCH_OPTIONAL_KERNEL_RWX || ARCH_OPTIONAL_KERNEL_RWX_DEFAULT
	help
	  If this is set, kernel text and rodata memory will be made read-only,
	  and non-text memory will be made non-executable. This provides
	  protection against certain security exploits (e.g. executing the heap
	  or modifying text)

	  These features are considered standard security practice these days.
	  You should say Y here in almost all cases.

config ARCH_HAS_STRICT_MODULE_RWX
	def_bool n

config STRICT_MODULE_RWX
	bool "Set loadable kernel module data as NX and text as RO" if ARCH_OPTIONAL_KERNEL_RWX
	depends on ARCH_HAS_STRICT_MODULE_RWX && MODULES
	default !ARCH_OPTIONAL_KERNEL_RWX || ARCH_OPTIONAL_KERNEL_RWX_DEFAULT
	help
	  If this is set, module text and rodata memory will be made read-only,
	  and non-text memory will be made non-executable. This provides
	  protection against certain security exploits (e.g. writing to text)

# select if the architecture provides an asm/dma-direct.h header
config ARCH_HAS_PHYS_TO_DMA
	bool

config HAVE_ARCH_COMPILER_H
	bool
	help
	  An architecture can select this if it provides an
	  asm/compiler.h header that should be included after
	  linux/compiler-*.h in order to override macro definitions that those
	  headers generally provide.

config HAVE_ARCH_PREL32_RELOCATIONS
	bool
	help
	  May be selected by an architecture if it supports place-relative
	  32-bit relocations, both in the toolchain and in the module loader,
	  in which case relative references can be used in special sections
	  for PCI fixup, initcalls etc which are only half the size on 64 bit
	  architectures, and don't require runtime relocation on relocatable
	  kernels.

config ARCH_USE_MEMREMAP_PROT
	bool

config LOCK_EVENT_COUNTS
	bool "Locking event counts collection"
	depends on DEBUG_FS
	help
	  Enable light-weight counting of various locking related events
	  in the system with minimal performance impact. This reduces
	  the chance of application behavior change because of timing
	  differences. The counts are reported via debugfs.

# Select if the architecture has support for applying RELR relocations.
config ARCH_HAS_RELR
	bool

config RELR
	bool "Use RELR relocation packing"
	depends on ARCH_HAS_RELR && TOOLS_SUPPORT_RELR
	default y
	help
	  Store the kernel's dynamic relocations in the RELR relocation packing
	  format. Requires a compatible linker (LLD supports this feature), as
	  well as compatible NM and OBJCOPY utilities (llvm-nm and llvm-objcopy
	  are compatible).

config ARCH_HAS_MEM_ENCRYPT
	bool

config ARCH_HAS_CC_PLATFORM
	bool

config HAVE_SPARSE_SYSCALL_NR
       bool
       help
          An architecture should select this if its syscall numbering is sparse
	  to save space. For example, MIPS architecture has a syscall array with
	  entries at 4000, 5000 and 6000 locations. This option turns on syscall
	  related optimizations for a given architecture.

config ARCH_HAS_VDSO_DATA
	bool

config HAVE_STATIC_CALL
	bool

config HAVE_STATIC_CALL_INLINE
	bool
	depends on HAVE_STATIC_CALL

config HAVE_PREEMPT_DYNAMIC
	bool
	depends on HAVE_STATIC_CALL
	depends on GENERIC_ENTRY
	help
	   Select this if the architecture support boot time preempt setting
	   on top of static calls. It is strongly advised to support inline
	   static call to avoid any overhead.

config ARCH_WANT_LD_ORPHAN_WARN
	bool
	help
	  An arch should select this symbol once all linker sections are explicitly
	  included, size-asserted, or discarded in the linker scripts. This is
	  important because we never want expected sections to be placed heuristically
	  by the linker, since the locations of such sections can change between linker
	  versions.

config HAVE_ARCH_PFN_VALID
	bool

config ARCH_SUPPORTS_DEBUG_PAGEALLOC
	bool

config ARCH_SUPPORTS_PAGE_TABLE_CHECK
	bool

config ARCH_SPLIT_ARG64
	bool
	help
	   If a 32-bit architecture requires 64-bit arguments to be split into
	   pairs of 32-bit arguments, select this option.

config ARCH_HAS_ELFCORE_COMPAT
	bool

config ARCH_HAS_PARANOID_L1D_FLUSH
	bool

config DYNAMIC_SIGFRAME
	bool

<<<<<<< HEAD
=======
# Select, if arch has a named attribute group bound to NUMA device nodes.
config HAVE_ARCH_NODE_DEV_GROUP
	bool

>>>>>>> 754e0b0e
source "kernel/gcov/Kconfig"

source "scripts/gcc-plugins/Kconfig"

endmenu<|MERGE_RESOLUTION|>--- conflicted
+++ resolved
@@ -997,13 +997,10 @@
 	depends on !PAGE_SIZE_64KB
 	depends on !PARISC_PAGE_SIZE_64KB
 	depends on !PPC_64K_PAGES
-<<<<<<< HEAD
-=======
 	depends on PAGE_SIZE_LESS_THAN_256KB
 
 config PAGE_SIZE_LESS_THAN_256KB
 	def_bool y
->>>>>>> 754e0b0e
 	depends on !PPC_256K_PAGES
 	depends on !PAGE_SIZE_256KB
 
@@ -1321,13 +1318,10 @@
 config DYNAMIC_SIGFRAME
 	bool
 
-<<<<<<< HEAD
-=======
 # Select, if arch has a named attribute group bound to NUMA device nodes.
 config HAVE_ARCH_NODE_DEV_GROUP
 	bool
 
->>>>>>> 754e0b0e
 source "kernel/gcov/Kconfig"
 
 source "scripts/gcc-plugins/Kconfig"
