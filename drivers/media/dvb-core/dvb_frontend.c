--- conflicted
+++ resolved
@@ -905,11 +905,7 @@
 			 "DVB: adapter %i frontend %u frequency limits undefined - fix the driver\n",
 			 fe->dvb->num, fe->id);
 
-<<<<<<< HEAD
-	dprintk("frequency interval: tuner: %u...%u, frontend: %u...%u",
-=======
 	dev_dbg(fe->dvb->device, "frequency interval: tuner: %u...%u, frontend: %u...%u",
->>>>>>> 0ecfebd2
 		tuner_min, tuner_max, frontend_min, frontend_max);
 
 	/* If the standard is for satellite, convert frequencies to kHz */
