--- conflicted
+++ resolved
@@ -586,11 +586,7 @@
 bool dal_ddc_submit_aux_command(struct ddc_service *ddc,
 		struct aux_payload *payload)
 {
-<<<<<<< HEAD
-	uint8_t retrieved = 0;
-=======
 	uint32_t retrieved = 0;
->>>>>>> a7196caf
 	bool ret = 0;
 
 	if (!ddc)
