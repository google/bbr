// SPDX-License-Identifier: GPL-2.0+

#include <linux/types.h>
#include <linux/clk.h>
#include <linux/platform_device.h>
#include <linux/pm_runtime.h>
#include <linux/acpi.h>
#include <linux/of_mdio.h>
#include <linux/of_net.h>
#include <linux/etherdevice.h>
#include <linux/interrupt.h>
#include <linux/io.h>
#include <linux/netlink.h>
#include <linux/bpf.h>
#include <linux/bpf_trace.h>

#include <net/tcp.h>
#include <net/page_pool.h>
#include <net/ip6_checksum.h>

#define NETSEC_REG_SOFT_RST			0x104
#define NETSEC_REG_COM_INIT			0x120

#define NETSEC_REG_TOP_STATUS			0x200
#define NETSEC_IRQ_RX				BIT(1)
#define NETSEC_IRQ_TX				BIT(0)

#define NETSEC_REG_TOP_INTEN			0x204
#define NETSEC_REG_INTEN_SET			0x234
#define NETSEC_REG_INTEN_CLR			0x238

#define NETSEC_REG_NRM_TX_STATUS		0x400
#define NETSEC_REG_NRM_TX_INTEN			0x404
#define NETSEC_REG_NRM_TX_INTEN_SET		0x428
#define NETSEC_REG_NRM_TX_INTEN_CLR		0x42c
#define NRM_TX_ST_NTOWNR	BIT(17)
#define NRM_TX_ST_TR_ERR	BIT(16)
#define NRM_TX_ST_TXDONE	BIT(15)
#define NRM_TX_ST_TMREXP	BIT(14)

#define NETSEC_REG_NRM_RX_STATUS		0x440
#define NETSEC_REG_NRM_RX_INTEN			0x444
#define NETSEC_REG_NRM_RX_INTEN_SET		0x468
#define NETSEC_REG_NRM_RX_INTEN_CLR		0x46c
#define NRM_RX_ST_RC_ERR	BIT(16)
#define NRM_RX_ST_PKTCNT	BIT(15)
#define NRM_RX_ST_TMREXP	BIT(14)

#define NETSEC_REG_PKT_CMD_BUF			0xd0

#define NETSEC_REG_CLK_EN			0x100

#define NETSEC_REG_PKT_CTRL			0x140

#define NETSEC_REG_DMA_TMR_CTRL			0x20c
#define NETSEC_REG_F_TAIKI_MC_VER		0x22c
#define NETSEC_REG_F_TAIKI_VER			0x230
#define NETSEC_REG_DMA_HM_CTRL			0x214
#define NETSEC_REG_DMA_MH_CTRL			0x220
#define NETSEC_REG_ADDR_DIS_CORE		0x218
#define NETSEC_REG_DMAC_HM_CMD_BUF		0x210
#define NETSEC_REG_DMAC_MH_CMD_BUF		0x21c

#define NETSEC_REG_NRM_TX_PKTCNT		0x410

#define NETSEC_REG_NRM_TX_DONE_PKTCNT		0x414
#define NETSEC_REG_NRM_TX_DONE_TXINT_PKTCNT	0x418

#define NETSEC_REG_NRM_TX_TMR			0x41c

#define NETSEC_REG_NRM_RX_PKTCNT		0x454
#define NETSEC_REG_NRM_RX_RXINT_PKTCNT		0x458
#define NETSEC_REG_NRM_TX_TXINT_TMR		0x420
#define NETSEC_REG_NRM_RX_RXINT_TMR		0x460

#define NETSEC_REG_NRM_RX_TMR			0x45c

#define NETSEC_REG_NRM_TX_DESC_START_UP		0x434
#define NETSEC_REG_NRM_TX_DESC_START_LW		0x408
#define NETSEC_REG_NRM_RX_DESC_START_UP		0x474
#define NETSEC_REG_NRM_RX_DESC_START_LW		0x448

#define NETSEC_REG_NRM_TX_CONFIG		0x430
#define NETSEC_REG_NRM_RX_CONFIG		0x470

#define MAC_REG_STATUS				0x1024
#define MAC_REG_DATA				0x11c0
#define MAC_REG_CMD				0x11c4
#define MAC_REG_FLOW_TH				0x11cc
#define MAC_REG_INTF_SEL			0x11d4
#define MAC_REG_DESC_INIT			0x11fc
#define MAC_REG_DESC_SOFT_RST			0x1204
#define NETSEC_REG_MODE_TRANS_COMP_STATUS	0x500

#define GMAC_REG_MCR				0x0000
#define GMAC_REG_MFFR				0x0004
#define GMAC_REG_GAR				0x0010
#define GMAC_REG_GDR				0x0014
#define GMAC_REG_FCR				0x0018
#define GMAC_REG_BMR				0x1000
#define GMAC_REG_RDLAR				0x100c
#define GMAC_REG_TDLAR				0x1010
#define GMAC_REG_OMR				0x1018

#define MHZ(n)		((n) * 1000 * 1000)

#define NETSEC_TX_SHIFT_OWN_FIELD		31
#define NETSEC_TX_SHIFT_LD_FIELD		30
#define NETSEC_TX_SHIFT_DRID_FIELD		24
#define NETSEC_TX_SHIFT_PT_FIELD		21
#define NETSEC_TX_SHIFT_TDRID_FIELD		16
#define NETSEC_TX_SHIFT_CC_FIELD		15
#define NETSEC_TX_SHIFT_FS_FIELD		9
#define NETSEC_TX_LAST				8
#define NETSEC_TX_SHIFT_CO			7
#define NETSEC_TX_SHIFT_SO			6
#define NETSEC_TX_SHIFT_TRS_FIELD		4

#define NETSEC_RX_PKT_OWN_FIELD			31
#define NETSEC_RX_PKT_LD_FIELD			30
#define NETSEC_RX_PKT_SDRID_FIELD		24
#define NETSEC_RX_PKT_FR_FIELD			23
#define NETSEC_RX_PKT_ER_FIELD			21
#define NETSEC_RX_PKT_ERR_FIELD			16
#define NETSEC_RX_PKT_TDRID_FIELD		12
#define NETSEC_RX_PKT_FS_FIELD			9
#define NETSEC_RX_PKT_LS_FIELD			8
#define NETSEC_RX_PKT_CO_FIELD			6

#define NETSEC_RX_PKT_ERR_MASK			3

#define NETSEC_MAX_TX_PKT_LEN			1518
#define NETSEC_MAX_TX_JUMBO_PKT_LEN		9018

#define NETSEC_RING_GMAC			15
#define NETSEC_RING_MAX				2

#define NETSEC_TCP_SEG_LEN_MAX			1460
#define NETSEC_TCP_JUMBO_SEG_LEN_MAX		8960

#define NETSEC_RX_CKSUM_NOTAVAIL		0
#define NETSEC_RX_CKSUM_OK			1
#define NETSEC_RX_CKSUM_NG			2

#define NETSEC_TOP_IRQ_REG_CODE_LOAD_END	BIT(20)
#define NETSEC_IRQ_TRANSITION_COMPLETE		BIT(4)

#define NETSEC_MODE_TRANS_COMP_IRQ_N2T		BIT(20)
#define NETSEC_MODE_TRANS_COMP_IRQ_T2N		BIT(19)

#define NETSEC_INT_PKTCNT_MAX			2047

#define NETSEC_FLOW_START_TH_MAX		95
#define NETSEC_FLOW_STOP_TH_MAX			95
#define NETSEC_FLOW_PAUSE_TIME_MIN		5

#define NETSEC_CLK_EN_REG_DOM_ALL		0x3f

#define NETSEC_PKT_CTRL_REG_MODE_NRM		BIT(28)
#define NETSEC_PKT_CTRL_REG_EN_JUMBO		BIT(27)
#define NETSEC_PKT_CTRL_REG_LOG_CHKSUM_ER	BIT(3)
#define NETSEC_PKT_CTRL_REG_LOG_HD_INCOMPLETE	BIT(2)
#define NETSEC_PKT_CTRL_REG_LOG_HD_ER		BIT(1)
#define NETSEC_PKT_CTRL_REG_DRP_NO_MATCH	BIT(0)

#define NETSEC_CLK_EN_REG_DOM_G			BIT(5)
#define NETSEC_CLK_EN_REG_DOM_C			BIT(1)
#define NETSEC_CLK_EN_REG_DOM_D			BIT(0)

#define NETSEC_COM_INIT_REG_DB			BIT(2)
#define NETSEC_COM_INIT_REG_CLS			BIT(1)
#define NETSEC_COM_INIT_REG_ALL			(NETSEC_COM_INIT_REG_CLS | \
						 NETSEC_COM_INIT_REG_DB)

#define NETSEC_SOFT_RST_REG_RESET		0
#define NETSEC_SOFT_RST_REG_RUN			BIT(31)

#define NETSEC_DMA_CTRL_REG_STOP		1
#define MH_CTRL__MODE_TRANS			BIT(20)

#define NETSEC_GMAC_CMD_ST_READ			0
#define NETSEC_GMAC_CMD_ST_WRITE		BIT(28)
#define NETSEC_GMAC_CMD_ST_BUSY			BIT(31)

#define NETSEC_GMAC_BMR_REG_COMMON		0x00412080
#define NETSEC_GMAC_BMR_REG_RESET		0x00020181
#define NETSEC_GMAC_BMR_REG_SWR			0x00000001

#define NETSEC_GMAC_OMR_REG_ST			BIT(13)
#define NETSEC_GMAC_OMR_REG_SR			BIT(1)

#define NETSEC_GMAC_MCR_REG_IBN			BIT(30)
#define NETSEC_GMAC_MCR_REG_CST			BIT(25)
#define NETSEC_GMAC_MCR_REG_JE			BIT(20)
#define NETSEC_MCR_PS				BIT(15)
#define NETSEC_GMAC_MCR_REG_FES			BIT(14)
#define NETSEC_GMAC_MCR_REG_FULL_DUPLEX_COMMON	0x0000280c
#define NETSEC_GMAC_MCR_REG_HALF_DUPLEX_COMMON	0x0001a00c

#define NETSEC_FCR_RFE				BIT(2)
#define NETSEC_FCR_TFE				BIT(1)

#define NETSEC_GMAC_GAR_REG_GW			BIT(1)
#define NETSEC_GMAC_GAR_REG_GB			BIT(0)

#define NETSEC_GMAC_GAR_REG_SHIFT_PA		11
#define NETSEC_GMAC_GAR_REG_SHIFT_GR		6
#define GMAC_REG_SHIFT_CR_GAR			2

#define NETSEC_GMAC_GAR_REG_CR_25_35_MHZ	2
#define NETSEC_GMAC_GAR_REG_CR_35_60_MHZ	3
#define NETSEC_GMAC_GAR_REG_CR_60_100_MHZ	0
#define NETSEC_GMAC_GAR_REG_CR_100_150_MHZ	1
#define NETSEC_GMAC_GAR_REG_CR_150_250_MHZ	4
#define NETSEC_GMAC_GAR_REG_CR_250_300_MHZ	5

#define NETSEC_GMAC_RDLAR_REG_COMMON		0x18000
#define NETSEC_GMAC_TDLAR_REG_COMMON		0x1c000

#define NETSEC_REG_NETSEC_VER_F_TAIKI		0x50000

#define NETSEC_REG_DESC_RING_CONFIG_CFG_UP	BIT(31)
#define NETSEC_REG_DESC_RING_CONFIG_CH_RST	BIT(30)
#define NETSEC_REG_DESC_TMR_MODE		4
#define NETSEC_REG_DESC_ENDIAN			0

#define NETSEC_MAC_DESC_SOFT_RST_SOFT_RST	1
#define NETSEC_MAC_DESC_INIT_REG_INIT		1

#define NETSEC_EEPROM_MAC_ADDRESS		0x00
#define NETSEC_EEPROM_HM_ME_ADDRESS_H		0x08
#define NETSEC_EEPROM_HM_ME_ADDRESS_L		0x0C
#define NETSEC_EEPROM_HM_ME_SIZE		0x10
#define NETSEC_EEPROM_MH_ME_ADDRESS_H		0x14
#define NETSEC_EEPROM_MH_ME_ADDRESS_L		0x18
#define NETSEC_EEPROM_MH_ME_SIZE		0x1C
#define NETSEC_EEPROM_PKT_ME_ADDRESS		0x20
#define NETSEC_EEPROM_PKT_ME_SIZE		0x24

#define DESC_NUM	256

#define NETSEC_SKB_PAD (NET_SKB_PAD + NET_IP_ALIGN)
#define NETSEC_RXBUF_HEADROOM (max(XDP_PACKET_HEADROOM, NET_SKB_PAD) + \
			       NET_IP_ALIGN)
#define NETSEC_RX_BUF_NON_DATA (NETSEC_RXBUF_HEADROOM + \
				SKB_DATA_ALIGN(sizeof(struct skb_shared_info)))
#define NETSEC_RX_BUF_SIZE	(PAGE_SIZE - NETSEC_RX_BUF_NON_DATA)

#define DESC_SZ	sizeof(struct netsec_de)

#define NETSEC_F_NETSEC_VER_MAJOR_NUM(x)	((x) & 0xffff0000)

#define NETSEC_XDP_PASS          0
#define NETSEC_XDP_CONSUMED      BIT(0)
#define NETSEC_XDP_TX            BIT(1)
#define NETSEC_XDP_REDIR         BIT(2)

enum ring_id {
	NETSEC_RING_TX = 0,
	NETSEC_RING_RX
};

enum buf_type {
	TYPE_NETSEC_SKB = 0,
	TYPE_NETSEC_XDP_TX,
	TYPE_NETSEC_XDP_NDO,
};

struct netsec_desc {
	union {
		struct sk_buff *skb;
		struct xdp_frame *xdpf;
	};
	dma_addr_t dma_addr;
	void *addr;
	u16 len;
	u8 buf_type;
};

struct netsec_desc_ring {
	dma_addr_t desc_dma;
	struct netsec_desc *desc;
	void *vaddr;
	u16 head, tail;
	u16 xdp_xmit; /* netsec_xdp_xmit packets */
	struct page_pool *page_pool;
	struct xdp_rxq_info xdp_rxq;
	spinlock_t lock; /* XDP tx queue locking */
};

struct netsec_priv {
	struct netsec_desc_ring desc_ring[NETSEC_RING_MAX];
	struct ethtool_coalesce et_coalesce;
	struct bpf_prog *xdp_prog;
	spinlock_t reglock; /* protect reg access */
	struct napi_struct napi;
	phy_interface_t phy_interface;
	struct net_device *ndev;
	struct device_node *phy_np;
	struct phy_device *phydev;
	struct mii_bus *mii_bus;
	void __iomem *ioaddr;
	void __iomem *eeprom_base;
	struct device *dev;
	struct clk *clk;
	u32 msg_enable;
	u32 freq;
	u32 phy_addr;
	bool rx_cksum_offload_flag;
};

struct netsec_de { /* Netsec Descriptor layout */
	u32 attr;
	u32 data_buf_addr_up;
	u32 data_buf_addr_lw;
	u32 buf_len_info;
};

struct netsec_tx_pkt_ctrl {
	u16 tcp_seg_len;
	bool tcp_seg_offload_flag;
	bool cksum_offload_flag;
};

struct netsec_rx_pkt_info {
	int rx_cksum_result;
	int err_code;
	bool err_flag;
};

static void netsec_write(struct netsec_priv *priv, u32 reg_addr, u32 val)
{
	writel(val, priv->ioaddr + reg_addr);
}

static u32 netsec_read(struct netsec_priv *priv, u32 reg_addr)
{
	return readl(priv->ioaddr + reg_addr);
}

/************* MDIO BUS OPS FOLLOW *************/

#define TIMEOUT_SPINS_MAC		1000
#define TIMEOUT_SECONDARY_MS_MAC	100

static u32 netsec_clk_type(u32 freq)
{
	if (freq < MHZ(35))
		return NETSEC_GMAC_GAR_REG_CR_25_35_MHZ;
	if (freq < MHZ(60))
		return NETSEC_GMAC_GAR_REG_CR_35_60_MHZ;
	if (freq < MHZ(100))
		return NETSEC_GMAC_GAR_REG_CR_60_100_MHZ;
	if (freq < MHZ(150))
		return NETSEC_GMAC_GAR_REG_CR_100_150_MHZ;
	if (freq < MHZ(250))
		return NETSEC_GMAC_GAR_REG_CR_150_250_MHZ;

	return NETSEC_GMAC_GAR_REG_CR_250_300_MHZ;
}

static int netsec_wait_while_busy(struct netsec_priv *priv, u32 addr, u32 mask)
{
	u32 timeout = TIMEOUT_SPINS_MAC;

	while (--timeout && netsec_read(priv, addr) & mask)
		cpu_relax();
	if (timeout)
		return 0;

	timeout = TIMEOUT_SECONDARY_MS_MAC;
	while (--timeout && netsec_read(priv, addr) & mask)
		usleep_range(1000, 2000);

	if (timeout)
		return 0;

	netdev_WARN(priv->ndev, "%s: timeout\n", __func__);

	return -ETIMEDOUT;
}

static int netsec_mac_write(struct netsec_priv *priv, u32 addr, u32 value)
{
	netsec_write(priv, MAC_REG_DATA, value);
	netsec_write(priv, MAC_REG_CMD, addr | NETSEC_GMAC_CMD_ST_WRITE);
	return netsec_wait_while_busy(priv,
				      MAC_REG_CMD, NETSEC_GMAC_CMD_ST_BUSY);
}

static int netsec_mac_read(struct netsec_priv *priv, u32 addr, u32 *read)
{
	int ret;

	netsec_write(priv, MAC_REG_CMD, addr | NETSEC_GMAC_CMD_ST_READ);
	ret = netsec_wait_while_busy(priv,
				     MAC_REG_CMD, NETSEC_GMAC_CMD_ST_BUSY);
	if (ret)
		return ret;

	*read = netsec_read(priv, MAC_REG_DATA);

	return 0;
}

static int netsec_mac_wait_while_busy(struct netsec_priv *priv,
				      u32 addr, u32 mask)
{
	u32 timeout = TIMEOUT_SPINS_MAC;
	int ret, data;

	do {
		ret = netsec_mac_read(priv, addr, &data);
		if (ret)
			break;
		cpu_relax();
	} while (--timeout && (data & mask));

	if (timeout)
		return 0;

	timeout = TIMEOUT_SECONDARY_MS_MAC;
	do {
		usleep_range(1000, 2000);

		ret = netsec_mac_read(priv, addr, &data);
		if (ret)
			break;
		cpu_relax();
	} while (--timeout && (data & mask));

	if (timeout && !ret)
		return 0;

	netdev_WARN(priv->ndev, "%s: timeout\n", __func__);

	return -ETIMEDOUT;
}

static int netsec_mac_update_to_phy_state(struct netsec_priv *priv)
{
	struct phy_device *phydev = priv->ndev->phydev;
	u32 value = 0;

	value = phydev->duplex ? NETSEC_GMAC_MCR_REG_FULL_DUPLEX_COMMON :
				 NETSEC_GMAC_MCR_REG_HALF_DUPLEX_COMMON;

	if (phydev->speed != SPEED_1000)
		value |= NETSEC_MCR_PS;

	if (priv->phy_interface != PHY_INTERFACE_MODE_GMII &&
	    phydev->speed == SPEED_100)
		value |= NETSEC_GMAC_MCR_REG_FES;

	value |= NETSEC_GMAC_MCR_REG_CST | NETSEC_GMAC_MCR_REG_JE;

	if (phy_interface_mode_is_rgmii(priv->phy_interface))
		value |= NETSEC_GMAC_MCR_REG_IBN;

	if (netsec_mac_write(priv, GMAC_REG_MCR, value))
		return -ETIMEDOUT;

	return 0;
}

static int netsec_phy_read(struct mii_bus *bus, int phy_addr, int reg_addr);

static int netsec_phy_write(struct mii_bus *bus,
			    int phy_addr, int reg, u16 val)
{
	int status;
	struct netsec_priv *priv = bus->priv;

	if (netsec_mac_write(priv, GMAC_REG_GDR, val))
		return -ETIMEDOUT;
	if (netsec_mac_write(priv, GMAC_REG_GAR,
			     phy_addr << NETSEC_GMAC_GAR_REG_SHIFT_PA |
			     reg << NETSEC_GMAC_GAR_REG_SHIFT_GR |
			     NETSEC_GMAC_GAR_REG_GW | NETSEC_GMAC_GAR_REG_GB |
			     (netsec_clk_type(priv->freq) <<
			      GMAC_REG_SHIFT_CR_GAR)))
		return -ETIMEDOUT;

	status = netsec_mac_wait_while_busy(priv, GMAC_REG_GAR,
					    NETSEC_GMAC_GAR_REG_GB);

	/* Developerbox implements RTL8211E PHY and there is
	 * a compatibility problem with F_GMAC4.
	 * RTL8211E expects MDC clock must be kept toggling for several
	 * clock cycle with MDIO high before entering the IDLE state.
	 * To meet this requirement, netsec driver needs to issue dummy
	 * read(e.g. read PHYID1(offset 0x2) register) right after write.
	 */
	netsec_phy_read(bus, phy_addr, MII_PHYSID1);

	return status;
}

static int netsec_phy_read(struct mii_bus *bus, int phy_addr, int reg_addr)
{
	struct netsec_priv *priv = bus->priv;
	u32 data;
	int ret;

	if (netsec_mac_write(priv, GMAC_REG_GAR, NETSEC_GMAC_GAR_REG_GB |
			     phy_addr << NETSEC_GMAC_GAR_REG_SHIFT_PA |
			     reg_addr << NETSEC_GMAC_GAR_REG_SHIFT_GR |
			     (netsec_clk_type(priv->freq) <<
			      GMAC_REG_SHIFT_CR_GAR)))
		return -ETIMEDOUT;

	ret = netsec_mac_wait_while_busy(priv, GMAC_REG_GAR,
					 NETSEC_GMAC_GAR_REG_GB);
	if (ret)
		return ret;

	ret = netsec_mac_read(priv, GMAC_REG_GDR, &data);
	if (ret)
		return ret;

	return data;
}

/************* ETHTOOL_OPS FOLLOW *************/

static void netsec_et_get_drvinfo(struct net_device *net_device,
				  struct ethtool_drvinfo *info)
{
	strlcpy(info->driver, "netsec", sizeof(info->driver));
	strlcpy(info->bus_info, dev_name(net_device->dev.parent),
		sizeof(info->bus_info));
}

static int netsec_et_get_coalesce(struct net_device *net_device,
				  struct ethtool_coalesce *et_coalesce,
				  struct kernel_ethtool_coalesce *kernel_coal,
				  struct netlink_ext_ack *extack)
{
	struct netsec_priv *priv = netdev_priv(net_device);

	*et_coalesce = priv->et_coalesce;

	return 0;
}

static int netsec_et_set_coalesce(struct net_device *net_device,
				  struct ethtool_coalesce *et_coalesce,
				  struct kernel_ethtool_coalesce *kernel_coal,
				  struct netlink_ext_ack *extack)
{
	struct netsec_priv *priv = netdev_priv(net_device);

	priv->et_coalesce = *et_coalesce;

	if (priv->et_coalesce.tx_coalesce_usecs < 50)
		priv->et_coalesce.tx_coalesce_usecs = 50;
	if (priv->et_coalesce.tx_max_coalesced_frames < 1)
		priv->et_coalesce.tx_max_coalesced_frames = 1;

	netsec_write(priv, NETSEC_REG_NRM_TX_DONE_TXINT_PKTCNT,
		     priv->et_coalesce.tx_max_coalesced_frames);
	netsec_write(priv, NETSEC_REG_NRM_TX_TXINT_TMR,
		     priv->et_coalesce.tx_coalesce_usecs);
	netsec_write(priv, NETSEC_REG_NRM_TX_INTEN_SET, NRM_TX_ST_TXDONE);
	netsec_write(priv, NETSEC_REG_NRM_TX_INTEN_SET, NRM_TX_ST_TMREXP);

	if (priv->et_coalesce.rx_coalesce_usecs < 50)
		priv->et_coalesce.rx_coalesce_usecs = 50;
	if (priv->et_coalesce.rx_max_coalesced_frames < 1)
		priv->et_coalesce.rx_max_coalesced_frames = 1;

	netsec_write(priv, NETSEC_REG_NRM_RX_RXINT_PKTCNT,
		     priv->et_coalesce.rx_max_coalesced_frames);
	netsec_write(priv, NETSEC_REG_NRM_RX_RXINT_TMR,
		     priv->et_coalesce.rx_coalesce_usecs);
	netsec_write(priv, NETSEC_REG_NRM_RX_INTEN_SET, NRM_RX_ST_PKTCNT);
	netsec_write(priv, NETSEC_REG_NRM_RX_INTEN_SET, NRM_RX_ST_TMREXP);

	return 0;
}

static u32 netsec_et_get_msglevel(struct net_device *dev)
{
	struct netsec_priv *priv = netdev_priv(dev);

	return priv->msg_enable;
}

static void netsec_et_set_msglevel(struct net_device *dev, u32 datum)
{
	struct netsec_priv *priv = netdev_priv(dev);

	priv->msg_enable = datum;
}

static const struct ethtool_ops netsec_ethtool_ops = {
	.supported_coalesce_params = ETHTOOL_COALESCE_USECS |
				     ETHTOOL_COALESCE_MAX_FRAMES,
	.get_drvinfo		= netsec_et_get_drvinfo,
	.get_link_ksettings	= phy_ethtool_get_link_ksettings,
	.set_link_ksettings	= phy_ethtool_set_link_ksettings,
	.get_link		= ethtool_op_get_link,
	.get_coalesce		= netsec_et_get_coalesce,
	.set_coalesce		= netsec_et_set_coalesce,
	.get_msglevel		= netsec_et_get_msglevel,
	.set_msglevel		= netsec_et_set_msglevel,
};

/************* NETDEV_OPS FOLLOW *************/


static void netsec_set_rx_de(struct netsec_priv *priv,
			     struct netsec_desc_ring *dring, u16 idx,
			     const struct netsec_desc *desc)
{
	struct netsec_de *de = dring->vaddr + DESC_SZ * idx;
	u32 attr = (1 << NETSEC_RX_PKT_OWN_FIELD) |
		   (1 << NETSEC_RX_PKT_FS_FIELD) |
		   (1 << NETSEC_RX_PKT_LS_FIELD);

	if (idx == DESC_NUM - 1)
		attr |= (1 << NETSEC_RX_PKT_LD_FIELD);

	de->data_buf_addr_up = upper_32_bits(desc->dma_addr);
	de->data_buf_addr_lw = lower_32_bits(desc->dma_addr);
	de->buf_len_info = desc->len;
	de->attr = attr;
	dma_wmb();

	dring->desc[idx].dma_addr = desc->dma_addr;
	dring->desc[idx].addr = desc->addr;
	dring->desc[idx].len = desc->len;
}

static bool netsec_clean_tx_dring(struct netsec_priv *priv)
{
	struct netsec_desc_ring *dring = &priv->desc_ring[NETSEC_RING_TX];
	struct xdp_frame_bulk bq;
	struct netsec_de *entry;
	int tail = dring->tail;
	unsigned int bytes;
	int cnt = 0;

	spin_lock(&dring->lock);

	bytes = 0;
	xdp_frame_bulk_init(&bq);
	entry = dring->vaddr + DESC_SZ * tail;

	rcu_read_lock(); /* need for xdp_return_frame_bulk */

	while (!(entry->attr & (1U << NETSEC_TX_SHIFT_OWN_FIELD)) &&
	       cnt < DESC_NUM) {
		struct netsec_desc *desc;
		int eop;

		desc = &dring->desc[tail];
		eop = (entry->attr >> NETSEC_TX_LAST) & 1;
		dma_rmb();

		/* if buf_type is either TYPE_NETSEC_SKB or
		 * TYPE_NETSEC_XDP_NDO we mapped it
		 */
		if (desc->buf_type != TYPE_NETSEC_XDP_TX)
			dma_unmap_single(priv->dev, desc->dma_addr, desc->len,
					 DMA_TO_DEVICE);

		if (!eop)
			goto next;

		if (desc->buf_type == TYPE_NETSEC_SKB) {
			bytes += desc->skb->len;
			dev_kfree_skb(desc->skb);
		} else {
			bytes += desc->xdpf->len;
			if (desc->buf_type == TYPE_NETSEC_XDP_TX)
				xdp_return_frame_rx_napi(desc->xdpf);
			else
				xdp_return_frame_bulk(desc->xdpf, &bq);
		}
next:
		/* clean up so netsec_uninit_pkt_dring() won't free the skb
		 * again
		 */
		*desc = (struct netsec_desc){};

		/* entry->attr is not going to be accessed by the NIC until
		 * netsec_set_tx_de() is called. No need for a dma_wmb() here
		 */
		entry->attr = 1U << NETSEC_TX_SHIFT_OWN_FIELD;
		/* move tail ahead */
		dring->tail = (tail + 1) % DESC_NUM;

		tail = dring->tail;
		entry = dring->vaddr + DESC_SZ * tail;
		cnt++;
	}
	xdp_flush_frame_bulk(&bq);

	rcu_read_unlock();

	spin_unlock(&dring->lock);

	if (!cnt)
		return false;

	/* reading the register clears the irq */
	netsec_read(priv, NETSEC_REG_NRM_TX_DONE_PKTCNT);

	priv->ndev->stats.tx_packets += cnt;
	priv->ndev->stats.tx_bytes += bytes;

	netdev_completed_queue(priv->ndev, cnt, bytes);

	return true;
}

static void netsec_process_tx(struct netsec_priv *priv)
{
	struct net_device *ndev = priv->ndev;
	bool cleaned;

	cleaned = netsec_clean_tx_dring(priv);

	if (cleaned && netif_queue_stopped(ndev)) {
		/* Make sure we update the value, anyone stopping the queue
		 * after this will read the proper consumer idx
		 */
		smp_wmb();
		netif_wake_queue(ndev);
	}
}

static void *netsec_alloc_rx_data(struct netsec_priv *priv,
				  dma_addr_t *dma_handle, u16 *desc_len)

{

	struct netsec_desc_ring *dring = &priv->desc_ring[NETSEC_RING_RX];
	struct page *page;

	page = page_pool_dev_alloc_pages(dring->page_pool);
	if (!page)
		return NULL;

	/* We allocate the same buffer length for XDP and non-XDP cases.
	 * page_pool API will map the whole page, skip what's needed for
	 * network payloads and/or XDP
	 */
	*dma_handle = page_pool_get_dma_addr(page) + NETSEC_RXBUF_HEADROOM;
	/* Make sure the incoming payload fits in the page for XDP and non-XDP
	 * cases and reserve enough space for headroom + skb_shared_info
	 */
	*desc_len = NETSEC_RX_BUF_SIZE;

	return page_address(page);
}

static void netsec_rx_fill(struct netsec_priv *priv, u16 from, u16 num)
{
	struct netsec_desc_ring *dring = &priv->desc_ring[NETSEC_RING_RX];
	u16 idx = from;

	while (num) {
		netsec_set_rx_de(priv, dring, idx, &dring->desc[idx]);
		idx++;
		if (idx >= DESC_NUM)
			idx = 0;
		num--;
	}
}

static void netsec_xdp_ring_tx_db(struct netsec_priv *priv, u16 pkts)
{
	if (likely(pkts))
		netsec_write(priv, NETSEC_REG_NRM_TX_PKTCNT, pkts);
}

static void netsec_finalize_xdp_rx(struct netsec_priv *priv, u32 xdp_res,
				   u16 pkts)
{
	if (xdp_res & NETSEC_XDP_REDIR)
		xdp_do_flush_map();

	if (xdp_res & NETSEC_XDP_TX)
		netsec_xdp_ring_tx_db(priv, pkts);
}

static void netsec_set_tx_de(struct netsec_priv *priv,
			     struct netsec_desc_ring *dring,
			     const struct netsec_tx_pkt_ctrl *tx_ctrl,
			     const struct netsec_desc *desc, void *buf)
{
	int idx = dring->head;
	struct netsec_de *de;
	u32 attr;

	de = dring->vaddr + (DESC_SZ * idx);

	attr = (1 << NETSEC_TX_SHIFT_OWN_FIELD) |
	       (1 << NETSEC_TX_SHIFT_PT_FIELD) |
	       (NETSEC_RING_GMAC << NETSEC_TX_SHIFT_TDRID_FIELD) |
	       (1 << NETSEC_TX_SHIFT_FS_FIELD) |
	       (1 << NETSEC_TX_LAST) |
	       (tx_ctrl->cksum_offload_flag << NETSEC_TX_SHIFT_CO) |
	       (tx_ctrl->tcp_seg_offload_flag << NETSEC_TX_SHIFT_SO) |
	       (1 << NETSEC_TX_SHIFT_TRS_FIELD);
	if (idx == DESC_NUM - 1)
		attr |= (1 << NETSEC_TX_SHIFT_LD_FIELD);

	de->data_buf_addr_up = upper_32_bits(desc->dma_addr);
	de->data_buf_addr_lw = lower_32_bits(desc->dma_addr);
	de->buf_len_info = (tx_ctrl->tcp_seg_len << 16) | desc->len;
	de->attr = attr;

	dring->desc[idx] = *desc;
	if (desc->buf_type == TYPE_NETSEC_SKB)
		dring->desc[idx].skb = buf;
	else if (desc->buf_type == TYPE_NETSEC_XDP_TX ||
		 desc->buf_type == TYPE_NETSEC_XDP_NDO)
		dring->desc[idx].xdpf = buf;

	/* move head ahead */
	dring->head = (dring->head + 1) % DESC_NUM;
}

/* The current driver only supports 1 Txq, this should run under spin_lock() */
static u32 netsec_xdp_queue_one(struct netsec_priv *priv,
				struct xdp_frame *xdpf, bool is_ndo)

{
	struct netsec_desc_ring *tx_ring = &priv->desc_ring[NETSEC_RING_TX];
	struct page *page = virt_to_page(xdpf->data);
	struct netsec_tx_pkt_ctrl tx_ctrl = {};
	struct netsec_desc tx_desc;
	dma_addr_t dma_handle;
	u16 filled;

	if (tx_ring->head >= tx_ring->tail)
		filled = tx_ring->head - tx_ring->tail;
	else
		filled = tx_ring->head + DESC_NUM - tx_ring->tail;

	if (DESC_NUM - filled <= 1)
		return NETSEC_XDP_CONSUMED;

	if (is_ndo) {
		/* this is for ndo_xdp_xmit, the buffer needs mapping before
		 * sending
		 */
		dma_handle = dma_map_single(priv->dev, xdpf->data, xdpf->len,
					    DMA_TO_DEVICE);
		if (dma_mapping_error(priv->dev, dma_handle))
			return NETSEC_XDP_CONSUMED;
		tx_desc.buf_type = TYPE_NETSEC_XDP_NDO;
	} else {
		/* This is the device Rx buffer from page_pool. No need to remap
		 * just sync and send it
		 */
		struct netsec_desc_ring *rx_ring =
			&priv->desc_ring[NETSEC_RING_RX];
		enum dma_data_direction dma_dir =
			page_pool_get_dma_dir(rx_ring->page_pool);

		dma_handle = page_pool_get_dma_addr(page) + xdpf->headroom +
			sizeof(*xdpf);
		dma_sync_single_for_device(priv->dev, dma_handle, xdpf->len,
					   dma_dir);
		tx_desc.buf_type = TYPE_NETSEC_XDP_TX;
	}

	tx_desc.dma_addr = dma_handle;
	tx_desc.addr = xdpf->data;
	tx_desc.len = xdpf->len;

	netdev_sent_queue(priv->ndev, xdpf->len);
	netsec_set_tx_de(priv, tx_ring, &tx_ctrl, &tx_desc, xdpf);

	return NETSEC_XDP_TX;
}

static u32 netsec_xdp_xmit_back(struct netsec_priv *priv, struct xdp_buff *xdp)
{
	struct netsec_desc_ring *tx_ring = &priv->desc_ring[NETSEC_RING_TX];
	struct xdp_frame *xdpf = xdp_convert_buff_to_frame(xdp);
	u32 ret;

	if (unlikely(!xdpf))
		return NETSEC_XDP_CONSUMED;

	spin_lock(&tx_ring->lock);
	ret = netsec_xdp_queue_one(priv, xdpf, false);
	spin_unlock(&tx_ring->lock);

	return ret;
}

static u32 netsec_run_xdp(struct netsec_priv *priv, struct bpf_prog *prog,
			  struct xdp_buff *xdp)
{
	struct netsec_desc_ring *dring = &priv->desc_ring[NETSEC_RING_RX];
	unsigned int sync, len = xdp->data_end - xdp->data;
	u32 ret = NETSEC_XDP_PASS;
	struct page *page;
	int err;
	u32 act;

	act = bpf_prog_run_xdp(prog, xdp);

	/* Due xdp_adjust_tail: DMA sync for_device cover max len CPU touch */
	sync = xdp->data_end - xdp->data_hard_start - NETSEC_RXBUF_HEADROOM;
	sync = max(sync, len);

	switch (act) {
	case XDP_PASS:
		ret = NETSEC_XDP_PASS;
		break;
	case XDP_TX:
		ret = netsec_xdp_xmit_back(priv, xdp);
		if (ret != NETSEC_XDP_TX) {
			page = virt_to_head_page(xdp->data);
			page_pool_put_page(dring->page_pool, page, sync, true);
		}
		break;
	case XDP_REDIRECT:
		err = xdp_do_redirect(priv->ndev, xdp, prog);
		if (!err) {
			ret = NETSEC_XDP_REDIR;
		} else {
			ret = NETSEC_XDP_CONSUMED;
			page = virt_to_head_page(xdp->data);
			page_pool_put_page(dring->page_pool, page, sync, true);
		}
		break;
	default:
		bpf_warn_invalid_xdp_action(priv->ndev, prog, act);
		fallthrough;
	case XDP_ABORTED:
		trace_xdp_exception(priv->ndev, prog, act);
		fallthrough;	/* handle aborts by dropping packet */
	case XDP_DROP:
		ret = NETSEC_XDP_CONSUMED;
		page = virt_to_head_page(xdp->data);
		page_pool_put_page(dring->page_pool, page, sync, true);
		break;
	}

	return ret;
}

static int netsec_process_rx(struct netsec_priv *priv, int budget)
{
	struct netsec_desc_ring *dring = &priv->desc_ring[NETSEC_RING_RX];
	struct net_device *ndev = priv->ndev;
	struct netsec_rx_pkt_info rx_info;
	enum dma_data_direction dma_dir;
	struct bpf_prog *xdp_prog;
	struct xdp_buff xdp;
	u16 xdp_xmit = 0;
	u32 xdp_act = 0;
	int done = 0;

	xdp_init_buff(&xdp, PAGE_SIZE, &dring->xdp_rxq);

	xdp_prog = READ_ONCE(priv->xdp_prog);
	dma_dir = page_pool_get_dma_dir(dring->page_pool);

	while (done < budget) {
		u16 idx = dring->tail;
		struct netsec_de *de = dring->vaddr + (DESC_SZ * idx);
		struct netsec_desc *desc = &dring->desc[idx];
		struct page *page = virt_to_page(desc->addr);
		u32 xdp_result = NETSEC_XDP_PASS;
		struct sk_buff *skb = NULL;
		u16 pkt_len, desc_len;
		dma_addr_t dma_handle;
		void *buf_addr;

		if (de->attr & (1U << NETSEC_RX_PKT_OWN_FIELD)) {
			/* reading the register clears the irq */
			netsec_read(priv, NETSEC_REG_NRM_RX_PKTCNT);
			break;
		}

		/* This  barrier is needed to keep us from reading
		 * any other fields out of the netsec_de until we have
		 * verified the descriptor has been written back
		 */
		dma_rmb();
		done++;

		pkt_len = de->buf_len_info >> 16;
		rx_info.err_code = (de->attr >> NETSEC_RX_PKT_ERR_FIELD) &
			NETSEC_RX_PKT_ERR_MASK;
		rx_info.err_flag = (de->attr >> NETSEC_RX_PKT_ER_FIELD) & 1;
		if (rx_info.err_flag) {
			netif_err(priv, drv, priv->ndev,
				  "%s: rx fail err(%d)\n", __func__,
				  rx_info.err_code);
			ndev->stats.rx_dropped++;
			dring->tail = (dring->tail + 1) % DESC_NUM;
			/* reuse buffer page frag */
			netsec_rx_fill(priv, idx, 1);
			continue;
		}
		rx_info.rx_cksum_result =
			(de->attr >> NETSEC_RX_PKT_CO_FIELD) & 3;

		/* allocate a fresh buffer and map it to the hardware.
		 * This will eventually replace the old buffer in the hardware
		 */
		buf_addr = netsec_alloc_rx_data(priv, &dma_handle, &desc_len);

		if (unlikely(!buf_addr))
			break;

		dma_sync_single_for_cpu(priv->dev, desc->dma_addr, pkt_len,
					dma_dir);
		prefetch(desc->addr);

		xdp_prepare_buff(&xdp, desc->addr, NETSEC_RXBUF_HEADROOM,
				 pkt_len, false);

		if (xdp_prog) {
			xdp_result = netsec_run_xdp(priv, xdp_prog, &xdp);
			if (xdp_result != NETSEC_XDP_PASS) {
				xdp_act |= xdp_result;
				if (xdp_result == NETSEC_XDP_TX)
					xdp_xmit++;
				goto next;
			}
		}
		skb = build_skb(desc->addr, desc->len + NETSEC_RX_BUF_NON_DATA);

		if (unlikely(!skb)) {
			/* If skb fails recycle_direct will either unmap and
			 * free the page or refill the cache depending on the
			 * cache state. Since we paid the allocation cost if
			 * building an skb fails try to put the page into cache
			 */
			page_pool_put_page(dring->page_pool, page, pkt_len,
					   true);
			netif_err(priv, drv, priv->ndev,
				  "rx failed to build skb\n");
			break;
		}
		page_pool_release_page(dring->page_pool, page);

		skb_reserve(skb, xdp.data - xdp.data_hard_start);
		skb_put(skb, xdp.data_end - xdp.data);
		skb->protocol = eth_type_trans(skb, priv->ndev);

		if (priv->rx_cksum_offload_flag &&
		    rx_info.rx_cksum_result == NETSEC_RX_CKSUM_OK)
			skb->ip_summed = CHECKSUM_UNNECESSARY;

next:
		if (skb)
			napi_gro_receive(&priv->napi, skb);
		if (skb || xdp_result) {
			ndev->stats.rx_packets++;
			ndev->stats.rx_bytes += xdp.data_end - xdp.data;
		}

		/* Update the descriptor with fresh buffers */
		desc->len = desc_len;
		desc->dma_addr = dma_handle;
		desc->addr = buf_addr;

		netsec_rx_fill(priv, idx, 1);
		dring->tail = (dring->tail + 1) % DESC_NUM;
	}
	netsec_finalize_xdp_rx(priv, xdp_act, xdp_xmit);

	return done;
}

static int netsec_napi_poll(struct napi_struct *napi, int budget)
{
	struct netsec_priv *priv;
	int done;

	priv = container_of(napi, struct netsec_priv, napi);

	netsec_process_tx(priv);
	done = netsec_process_rx(priv, budget);

	if (done < budget && napi_complete_done(napi, done)) {
		unsigned long flags;

		spin_lock_irqsave(&priv->reglock, flags);
		netsec_write(priv, NETSEC_REG_INTEN_SET,
			     NETSEC_IRQ_RX | NETSEC_IRQ_TX);
		spin_unlock_irqrestore(&priv->reglock, flags);
	}

	return done;
}


static int netsec_desc_used(struct netsec_desc_ring *dring)
{
	int used;

	if (dring->head >= dring->tail)
		used = dring->head - dring->tail;
	else
		used = dring->head + DESC_NUM - dring->tail;

	return used;
}

static int netsec_check_stop_tx(struct netsec_priv *priv, int used)
{
	struct netsec_desc_ring *dring = &priv->desc_ring[NETSEC_RING_TX];

	/* keep tail from touching the queue */
	if (DESC_NUM - used < 2) {
		netif_stop_queue(priv->ndev);

		/* Make sure we read the updated value in case
		 * descriptors got freed
		 */
		smp_rmb();

		used = netsec_desc_used(dring);
		if (DESC_NUM - used < 2)
			return NETDEV_TX_BUSY;

		netif_wake_queue(priv->ndev);
	}

	return 0;
}

static netdev_tx_t netsec_netdev_start_xmit(struct sk_buff *skb,
					    struct net_device *ndev)
{
	struct netsec_priv *priv = netdev_priv(ndev);
	struct netsec_desc_ring *dring = &priv->desc_ring[NETSEC_RING_TX];
	struct netsec_tx_pkt_ctrl tx_ctrl = {};
	struct netsec_desc tx_desc;
	u16 tso_seg_len = 0;
	int filled;

	spin_lock_bh(&dring->lock);
	filled = netsec_desc_used(dring);
	if (netsec_check_stop_tx(priv, filled)) {
		spin_unlock_bh(&dring->lock);
		net_warn_ratelimited("%s %s Tx queue full\n",
				     dev_name(priv->dev), ndev->name);
		return NETDEV_TX_BUSY;
	}

	if (skb->ip_summed == CHECKSUM_PARTIAL)
		tx_ctrl.cksum_offload_flag = true;

	if (skb_is_gso(skb))
		tso_seg_len = skb_shinfo(skb)->gso_size;

	if (tso_seg_len > 0) {
		if (skb->protocol == htons(ETH_P_IP)) {
			ip_hdr(skb)->tot_len = 0;
			tcp_hdr(skb)->check =
				~tcp_v4_check(0, ip_hdr(skb)->saddr,
					      ip_hdr(skb)->daddr, 0);
		} else {
			tcp_v6_gso_csum_prep(skb);
		}

		tx_ctrl.tcp_seg_offload_flag = true;
		tx_ctrl.tcp_seg_len = tso_seg_len;
	}

	tx_desc.dma_addr = dma_map_single(priv->dev, skb->data,
					  skb_headlen(skb), DMA_TO_DEVICE);
	if (dma_mapping_error(priv->dev, tx_desc.dma_addr)) {
		spin_unlock_bh(&dring->lock);
		netif_err(priv, drv, priv->ndev,
			  "%s: DMA mapping failed\n", __func__);
		ndev->stats.tx_dropped++;
		dev_kfree_skb_any(skb);
		return NETDEV_TX_OK;
	}
	tx_desc.addr = skb->data;
	tx_desc.len = skb_headlen(skb);
	tx_desc.buf_type = TYPE_NETSEC_SKB;

	skb_tx_timestamp(skb);
	netdev_sent_queue(priv->ndev, skb->len);

	netsec_set_tx_de(priv, dring, &tx_ctrl, &tx_desc, skb);
	spin_unlock_bh(&dring->lock);
	netsec_write(priv, NETSEC_REG_NRM_TX_PKTCNT, 1); /* submit another tx */

	return NETDEV_TX_OK;
}

static void netsec_uninit_pkt_dring(struct netsec_priv *priv, int id)
{
	struct netsec_desc_ring *dring = &priv->desc_ring[id];
	struct netsec_desc *desc;
	u16 idx;

	if (!dring->vaddr || !dring->desc)
		return;
	for (idx = 0; idx < DESC_NUM; idx++) {
		desc = &dring->desc[idx];
		if (!desc->addr)
			continue;

		if (id == NETSEC_RING_RX) {
			struct page *page = virt_to_page(desc->addr);

			page_pool_put_full_page(dring->page_pool, page, false);
		} else if (id == NETSEC_RING_TX) {
			dma_unmap_single(priv->dev, desc->dma_addr, desc->len,
					 DMA_TO_DEVICE);
			dev_kfree_skb(desc->skb);
		}
	}

	/* Rx is currently using page_pool */
	if (id == NETSEC_RING_RX) {
		if (xdp_rxq_info_is_reg(&dring->xdp_rxq))
			xdp_rxq_info_unreg(&dring->xdp_rxq);
		page_pool_destroy(dring->page_pool);
	}

	memset(dring->desc, 0, sizeof(struct netsec_desc) * DESC_NUM);
	memset(dring->vaddr, 0, DESC_SZ * DESC_NUM);

	dring->head = 0;
	dring->tail = 0;

	if (id == NETSEC_RING_TX)
		netdev_reset_queue(priv->ndev);
}

static void netsec_free_dring(struct netsec_priv *priv, int id)
{
	struct netsec_desc_ring *dring = &priv->desc_ring[id];

	if (dring->vaddr) {
		dma_free_coherent(priv->dev, DESC_SZ * DESC_NUM,
				  dring->vaddr, dring->desc_dma);
		dring->vaddr = NULL;
	}

	kfree(dring->desc);
	dring->desc = NULL;
}

static int netsec_alloc_dring(struct netsec_priv *priv, enum ring_id id)
{
	struct netsec_desc_ring *dring = &priv->desc_ring[id];

	dring->vaddr = dma_alloc_coherent(priv->dev, DESC_SZ * DESC_NUM,
					  &dring->desc_dma, GFP_KERNEL);
	if (!dring->vaddr)
		goto err;

	dring->desc = kcalloc(DESC_NUM, sizeof(*dring->desc), GFP_KERNEL);
	if (!dring->desc)
		goto err;

	return 0;
err:
	netsec_free_dring(priv, id);

	return -ENOMEM;
}

static void netsec_setup_tx_dring(struct netsec_priv *priv)
{
	struct netsec_desc_ring *dring = &priv->desc_ring[NETSEC_RING_TX];
	int i;

	for (i = 0; i < DESC_NUM; i++) {
		struct netsec_de *de;

		de = dring->vaddr + (DESC_SZ * i);
		/* de->attr is not going to be accessed by the NIC
		 * until netsec_set_tx_de() is called.
		 * No need for a dma_wmb() here
		 */
		de->attr = 1U << NETSEC_TX_SHIFT_OWN_FIELD;
	}
}

static int netsec_setup_rx_dring(struct netsec_priv *priv)
{
	struct netsec_desc_ring *dring = &priv->desc_ring[NETSEC_RING_RX];
	struct bpf_prog *xdp_prog = READ_ONCE(priv->xdp_prog);
	struct page_pool_params pp_params = {
		.order = 0,
		/* internal DMA mapping in page_pool */
		.flags = PP_FLAG_DMA_MAP | PP_FLAG_DMA_SYNC_DEV,
		.pool_size = DESC_NUM,
		.nid = NUMA_NO_NODE,
		.dev = priv->dev,
		.dma_dir = xdp_prog ? DMA_BIDIRECTIONAL : DMA_FROM_DEVICE,
		.offset = NETSEC_RXBUF_HEADROOM,
		.max_len = NETSEC_RX_BUF_SIZE,
	};
	int i, err;

	dring->page_pool = page_pool_create(&pp_params);
	if (IS_ERR(dring->page_pool)) {
		err = PTR_ERR(dring->page_pool);
		dring->page_pool = NULL;
		goto err_out;
	}

	err = xdp_rxq_info_reg(&dring->xdp_rxq, priv->ndev, 0, priv->napi.napi_id);
	if (err)
		goto err_out;

	err = xdp_rxq_info_reg_mem_model(&dring->xdp_rxq, MEM_TYPE_PAGE_POOL,
					 dring->page_pool);
	if (err)
		goto err_out;

	for (i = 0; i < DESC_NUM; i++) {
		struct netsec_desc *desc = &dring->desc[i];
		dma_addr_t dma_handle;
		void *buf;
		u16 len;

		buf = netsec_alloc_rx_data(priv, &dma_handle, &len);

		if (!buf) {
			err = -ENOMEM;
			goto err_out;
		}
		desc->dma_addr = dma_handle;
		desc->addr = buf;
		desc->len = len;
	}

	netsec_rx_fill(priv, 0, DESC_NUM);

	return 0;

err_out:
	netsec_uninit_pkt_dring(priv, NETSEC_RING_RX);
	return err;
}

static int netsec_netdev_load_ucode_region(struct netsec_priv *priv, u32 reg,
					   u32 addr_h, u32 addr_l, u32 size)
{
	u64 base = (u64)addr_h << 32 | addr_l;
	void __iomem *ucode;
	u32 i;

	ucode = ioremap(base, size * sizeof(u32));
	if (!ucode)
		return -ENOMEM;

	for (i = 0; i < size; i++)
		netsec_write(priv, reg, readl(ucode + i * 4));

	iounmap(ucode);
	return 0;
}

static int netsec_netdev_load_microcode(struct netsec_priv *priv)
{
	u32 addr_h, addr_l, size;
	int err;

	addr_h = readl(priv->eeprom_base + NETSEC_EEPROM_HM_ME_ADDRESS_H);
	addr_l = readl(priv->eeprom_base + NETSEC_EEPROM_HM_ME_ADDRESS_L);
	size = readl(priv->eeprom_base + NETSEC_EEPROM_HM_ME_SIZE);
	err = netsec_netdev_load_ucode_region(priv, NETSEC_REG_DMAC_HM_CMD_BUF,
					      addr_h, addr_l, size);
	if (err)
		return err;

	addr_h = readl(priv->eeprom_base + NETSEC_EEPROM_MH_ME_ADDRESS_H);
	addr_l = readl(priv->eeprom_base + NETSEC_EEPROM_MH_ME_ADDRESS_L);
	size = readl(priv->eeprom_base + NETSEC_EEPROM_MH_ME_SIZE);
	err = netsec_netdev_load_ucode_region(priv, NETSEC_REG_DMAC_MH_CMD_BUF,
					      addr_h, addr_l, size);
	if (err)
		return err;

	addr_h = 0;
	addr_l = readl(priv->eeprom_base + NETSEC_EEPROM_PKT_ME_ADDRESS);
	size = readl(priv->eeprom_base + NETSEC_EEPROM_PKT_ME_SIZE);
	err = netsec_netdev_load_ucode_region(priv, NETSEC_REG_PKT_CMD_BUF,
					      addr_h, addr_l, size);
	if (err)
		return err;

	return 0;
}

static int netsec_reset_hardware(struct netsec_priv *priv,
				 bool load_ucode)
{
	u32 value;
	int err;

	/* stop DMA engines */
	if (!netsec_read(priv, NETSEC_REG_ADDR_DIS_CORE)) {
		netsec_write(priv, NETSEC_REG_DMA_HM_CTRL,
			     NETSEC_DMA_CTRL_REG_STOP);
		netsec_write(priv, NETSEC_REG_DMA_MH_CTRL,
			     NETSEC_DMA_CTRL_REG_STOP);

		while (netsec_read(priv, NETSEC_REG_DMA_HM_CTRL) &
		       NETSEC_DMA_CTRL_REG_STOP)
			cpu_relax();

		while (netsec_read(priv, NETSEC_REG_DMA_MH_CTRL) &
		       NETSEC_DMA_CTRL_REG_STOP)
			cpu_relax();
	}

	netsec_write(priv, NETSEC_REG_SOFT_RST, NETSEC_SOFT_RST_REG_RESET);
	netsec_write(priv, NETSEC_REG_SOFT_RST, NETSEC_SOFT_RST_REG_RUN);
	netsec_write(priv, NETSEC_REG_COM_INIT, NETSEC_COM_INIT_REG_ALL);

	while (netsec_read(priv, NETSEC_REG_COM_INIT) != 0)
		cpu_relax();

	/* set desc_start addr */
	netsec_write(priv, NETSEC_REG_NRM_RX_DESC_START_UP,
		     upper_32_bits(priv->desc_ring[NETSEC_RING_RX].desc_dma));
	netsec_write(priv, NETSEC_REG_NRM_RX_DESC_START_LW,
		     lower_32_bits(priv->desc_ring[NETSEC_RING_RX].desc_dma));

	netsec_write(priv, NETSEC_REG_NRM_TX_DESC_START_UP,
		     upper_32_bits(priv->desc_ring[NETSEC_RING_TX].desc_dma));
	netsec_write(priv, NETSEC_REG_NRM_TX_DESC_START_LW,
		     lower_32_bits(priv->desc_ring[NETSEC_RING_TX].desc_dma));

	/* set normal tx dring ring config */
	netsec_write(priv, NETSEC_REG_NRM_TX_CONFIG,
		     1 << NETSEC_REG_DESC_ENDIAN);
	netsec_write(priv, NETSEC_REG_NRM_RX_CONFIG,
		     1 << NETSEC_REG_DESC_ENDIAN);

	if (load_ucode) {
		err = netsec_netdev_load_microcode(priv);
		if (err) {
			netif_err(priv, probe, priv->ndev,
				  "%s: failed to load microcode (%d)\n",
				  __func__, err);
			return err;
		}
	}

	/* start DMA engines */
	netsec_write(priv, NETSEC_REG_DMA_TMR_CTRL, priv->freq / 1000000 - 1);
	netsec_write(priv, NETSEC_REG_ADDR_DIS_CORE, 0);

	usleep_range(1000, 2000);

	if (!(netsec_read(priv, NETSEC_REG_TOP_STATUS) &
	      NETSEC_TOP_IRQ_REG_CODE_LOAD_END)) {
		netif_err(priv, probe, priv->ndev,
			  "microengine start failed\n");
		return -ENXIO;
	}
	netsec_write(priv, NETSEC_REG_TOP_STATUS,
		     NETSEC_TOP_IRQ_REG_CODE_LOAD_END);

	value = NETSEC_PKT_CTRL_REG_MODE_NRM;
	if (priv->ndev->mtu > ETH_DATA_LEN)
		value |= NETSEC_PKT_CTRL_REG_EN_JUMBO;

	/* change to normal mode */
	netsec_write(priv, NETSEC_REG_DMA_MH_CTRL, MH_CTRL__MODE_TRANS);
	netsec_write(priv, NETSEC_REG_PKT_CTRL, value);

	while ((netsec_read(priv, NETSEC_REG_MODE_TRANS_COMP_STATUS) &
		NETSEC_MODE_TRANS_COMP_IRQ_T2N) == 0)
		cpu_relax();

	/* clear any pending EMPTY/ERR irq status */
	netsec_write(priv, NETSEC_REG_NRM_TX_STATUS, ~0);

	/* Disable TX & RX intr */
	netsec_write(priv, NETSEC_REG_INTEN_CLR, ~0);

	return 0;
}

static int netsec_start_gmac(struct netsec_priv *priv)
{
	struct phy_device *phydev = priv->ndev->phydev;
	u32 value = 0;
	int ret;

	if (phydev->speed != SPEED_1000)
		value = (NETSEC_GMAC_MCR_REG_CST |
			 NETSEC_GMAC_MCR_REG_HALF_DUPLEX_COMMON);

	if (netsec_mac_write(priv, GMAC_REG_MCR, value))
		return -ETIMEDOUT;
	if (netsec_mac_write(priv, GMAC_REG_BMR,
			     NETSEC_GMAC_BMR_REG_RESET))
		return -ETIMEDOUT;

	/* Wait soft reset */
	usleep_range(1000, 5000);

	ret = netsec_mac_read(priv, GMAC_REG_BMR, &value);
	if (ret)
		return ret;
	if (value & NETSEC_GMAC_BMR_REG_SWR)
		return -EAGAIN;

	netsec_write(priv, MAC_REG_DESC_SOFT_RST, 1);
	if (netsec_wait_while_busy(priv, MAC_REG_DESC_SOFT_RST, 1))
		return -ETIMEDOUT;

	netsec_write(priv, MAC_REG_DESC_INIT, 1);
	if (netsec_wait_while_busy(priv, MAC_REG_DESC_INIT, 1))
		return -ETIMEDOUT;

	if (netsec_mac_write(priv, GMAC_REG_BMR,
			     NETSEC_GMAC_BMR_REG_COMMON))
		return -ETIMEDOUT;
	if (netsec_mac_write(priv, GMAC_REG_RDLAR,
			     NETSEC_GMAC_RDLAR_REG_COMMON))
		return -ETIMEDOUT;
	if (netsec_mac_write(priv, GMAC_REG_TDLAR,
			     NETSEC_GMAC_TDLAR_REG_COMMON))
		return -ETIMEDOUT;
	if (netsec_mac_write(priv, GMAC_REG_MFFR, 0x80000001))
		return -ETIMEDOUT;

	ret = netsec_mac_update_to_phy_state(priv);
	if (ret)
		return ret;

	ret = netsec_mac_read(priv, GMAC_REG_OMR, &value);
	if (ret)
		return ret;

	value |= NETSEC_GMAC_OMR_REG_SR;
	value |= NETSEC_GMAC_OMR_REG_ST;

	netsec_write(priv, NETSEC_REG_NRM_RX_INTEN_CLR, ~0);
	netsec_write(priv, NETSEC_REG_NRM_TX_INTEN_CLR, ~0);

	netsec_et_set_coalesce(priv->ndev, &priv->et_coalesce, NULL, NULL);

	if (netsec_mac_write(priv, GMAC_REG_OMR, value))
		return -ETIMEDOUT;

	return 0;
}

static int netsec_stop_gmac(struct netsec_priv *priv)
{
	u32 value;
	int ret;

	ret = netsec_mac_read(priv, GMAC_REG_OMR, &value);
	if (ret)
		return ret;
	value &= ~NETSEC_GMAC_OMR_REG_SR;
	value &= ~NETSEC_GMAC_OMR_REG_ST;

	/* disable all interrupts */
	netsec_write(priv, NETSEC_REG_NRM_RX_INTEN_CLR, ~0);
	netsec_write(priv, NETSEC_REG_NRM_TX_INTEN_CLR, ~0);

	return netsec_mac_write(priv, GMAC_REG_OMR, value);
}

static void netsec_phy_adjust_link(struct net_device *ndev)
{
	struct netsec_priv *priv = netdev_priv(ndev);

	if (ndev->phydev->link)
		netsec_start_gmac(priv);
	else
		netsec_stop_gmac(priv);

	phy_print_status(ndev->phydev);
}

static irqreturn_t netsec_irq_handler(int irq, void *dev_id)
{
	struct netsec_priv *priv = dev_id;
	u32 val, status = netsec_read(priv, NETSEC_REG_TOP_STATUS);
	unsigned long flags;

	/* Disable interrupts */
	if (status & NETSEC_IRQ_TX) {
		val = netsec_read(priv, NETSEC_REG_NRM_TX_STATUS);
		netsec_write(priv, NETSEC_REG_NRM_TX_STATUS, val);
	}
	if (status & NETSEC_IRQ_RX) {
		val = netsec_read(priv, NETSEC_REG_NRM_RX_STATUS);
		netsec_write(priv, NETSEC_REG_NRM_RX_STATUS, val);
	}

	spin_lock_irqsave(&priv->reglock, flags);
	netsec_write(priv, NETSEC_REG_INTEN_CLR, NETSEC_IRQ_RX | NETSEC_IRQ_TX);
	spin_unlock_irqrestore(&priv->reglock, flags);

	napi_schedule(&priv->napi);

	return IRQ_HANDLED;
}

static int netsec_netdev_open(struct net_device *ndev)
{
	struct netsec_priv *priv = netdev_priv(ndev);
	int ret;

	pm_runtime_get_sync(priv->dev);

	netsec_setup_tx_dring(priv);
	ret = netsec_setup_rx_dring(priv);
	if (ret) {
		netif_err(priv, probe, priv->ndev,
			  "%s: fail setup ring\n", __func__);
		goto err1;
	}

	ret = request_irq(priv->ndev->irq, netsec_irq_handler,
			  IRQF_SHARED, "netsec", priv);
	if (ret) {
		netif_err(priv, drv, priv->ndev, "request_irq failed\n");
		goto err2;
	}

	if (dev_of_node(priv->dev)) {
		if (!of_phy_connect(priv->ndev, priv->phy_np,
				    netsec_phy_adjust_link, 0,
				    priv->phy_interface)) {
			netif_err(priv, link, priv->ndev, "missing PHY\n");
			ret = -ENODEV;
			goto err3;
		}
	} else {
		ret = phy_connect_direct(priv->ndev, priv->phydev,
					 netsec_phy_adjust_link,
					 priv->phy_interface);
		if (ret) {
			netif_err(priv, link, priv->ndev,
				  "phy_connect_direct() failed (%d)\n", ret);
			goto err3;
		}
	}

	phy_start(ndev->phydev);

	netsec_start_gmac(priv);
	napi_enable(&priv->napi);
	netif_start_queue(ndev);

	/* Enable TX+RX intr. */
	netsec_write(priv, NETSEC_REG_INTEN_SET, NETSEC_IRQ_RX | NETSEC_IRQ_TX);

	return 0;
err3:
	free_irq(priv->ndev->irq, priv);
err2:
	netsec_uninit_pkt_dring(priv, NETSEC_RING_RX);
err1:
	pm_runtime_put_sync(priv->dev);
	return ret;
}

static int netsec_netdev_stop(struct net_device *ndev)
{
	int ret;
	struct netsec_priv *priv = netdev_priv(ndev);

	netif_stop_queue(priv->ndev);
	dma_wmb();

	napi_disable(&priv->napi);

	netsec_write(priv, NETSEC_REG_INTEN_CLR, ~0);
	netsec_stop_gmac(priv);

	free_irq(priv->ndev->irq, priv);

	netsec_uninit_pkt_dring(priv, NETSEC_RING_TX);
	netsec_uninit_pkt_dring(priv, NETSEC_RING_RX);

	phy_stop(ndev->phydev);
	phy_disconnect(ndev->phydev);

	ret = netsec_reset_hardware(priv, false);

	pm_runtime_put_sync(priv->dev);

	return ret;
}

static int netsec_netdev_init(struct net_device *ndev)
{
	struct netsec_priv *priv = netdev_priv(ndev);
	int ret;
	u16 data;

	BUILD_BUG_ON_NOT_POWER_OF_2(DESC_NUM);

	ret = netsec_alloc_dring(priv, NETSEC_RING_TX);
	if (ret)
		return ret;

	ret = netsec_alloc_dring(priv, NETSEC_RING_RX);
	if (ret)
		goto err1;

	/* set phy power down */
	data = netsec_phy_read(priv->mii_bus, priv->phy_addr, MII_BMCR);
	netsec_phy_write(priv->mii_bus, priv->phy_addr, MII_BMCR,
			 data | BMCR_PDOWN);

	ret = netsec_reset_hardware(priv, true);
	if (ret)
		goto err2;

	/* Restore phy power state */
	netsec_phy_write(priv->mii_bus, priv->phy_addr, MII_BMCR, data);

	spin_lock_init(&priv->desc_ring[NETSEC_RING_TX].lock);
	spin_lock_init(&priv->desc_ring[NETSEC_RING_RX].lock);

	return 0;
err2:
	netsec_free_dring(priv, NETSEC_RING_RX);
err1:
	netsec_free_dring(priv, NETSEC_RING_TX);
	return ret;
}

static void netsec_netdev_uninit(struct net_device *ndev)
{
	struct netsec_priv *priv = netdev_priv(ndev);

	netsec_free_dring(priv, NETSEC_RING_RX);
	netsec_free_dring(priv, NETSEC_RING_TX);
}

static int netsec_netdev_set_features(struct net_device *ndev,
				      netdev_features_t features)
{
	struct netsec_priv *priv = netdev_priv(ndev);

	priv->rx_cksum_offload_flag = !!(features & NETIF_F_RXCSUM);

	return 0;
}

static int netsec_xdp_xmit(struct net_device *ndev, int n,
			   struct xdp_frame **frames, u32 flags)
{
	struct netsec_priv *priv = netdev_priv(ndev);
	struct netsec_desc_ring *tx_ring = &priv->desc_ring[NETSEC_RING_TX];
	int i, nxmit = 0;

	if (unlikely(flags & ~XDP_XMIT_FLAGS_MASK))
		return -EINVAL;

	spin_lock(&tx_ring->lock);
	for (i = 0; i < n; i++) {
		struct xdp_frame *xdpf = frames[i];
		int err;

		err = netsec_xdp_queue_one(priv, xdpf, true);
		if (err != NETSEC_XDP_TX)
			break;

		tx_ring->xdp_xmit++;
		nxmit++;
	}
	spin_unlock(&tx_ring->lock);

	if (unlikely(flags & XDP_XMIT_FLUSH)) {
		netsec_xdp_ring_tx_db(priv, tx_ring->xdp_xmit);
		tx_ring->xdp_xmit = 0;
	}

	return nxmit;
}

static int netsec_xdp_setup(struct netsec_priv *priv, struct bpf_prog *prog,
			    struct netlink_ext_ack *extack)
{
	struct net_device *dev = priv->ndev;
	struct bpf_prog *old_prog;

	/* For now just support only the usual MTU sized frames */
	if (prog && dev->mtu > 1500) {
		NL_SET_ERR_MSG_MOD(extack, "Jumbo frames not supported on XDP");
		return -EOPNOTSUPP;
	}

	if (netif_running(dev))
		netsec_netdev_stop(dev);

	/* Detach old prog, if any */
	old_prog = xchg(&priv->xdp_prog, prog);
	if (old_prog)
		bpf_prog_put(old_prog);

	if (netif_running(dev))
		netsec_netdev_open(dev);

	return 0;
}

static int netsec_xdp(struct net_device *ndev, struct netdev_bpf *xdp)
{
	struct netsec_priv *priv = netdev_priv(ndev);

	switch (xdp->command) {
	case XDP_SETUP_PROG:
		return netsec_xdp_setup(priv, xdp->prog, xdp->extack);
	default:
		return -EINVAL;
	}
}

static const struct net_device_ops netsec_netdev_ops = {
	.ndo_init		= netsec_netdev_init,
	.ndo_uninit		= netsec_netdev_uninit,
	.ndo_open		= netsec_netdev_open,
	.ndo_stop		= netsec_netdev_stop,
	.ndo_start_xmit		= netsec_netdev_start_xmit,
	.ndo_set_features	= netsec_netdev_set_features,
	.ndo_set_mac_address    = eth_mac_addr,
	.ndo_validate_addr	= eth_validate_addr,
	.ndo_eth_ioctl		= phy_do_ioctl,
	.ndo_xdp_xmit		= netsec_xdp_xmit,
	.ndo_bpf		= netsec_xdp,
};

static int netsec_of_probe(struct platform_device *pdev,
			   struct netsec_priv *priv, u32 *phy_addr)
{
	int err;

	err = of_get_phy_mode(pdev->dev.of_node, &priv->phy_interface);
	if (err) {
		dev_err(&pdev->dev, "missing required property 'phy-mode'\n");
		return err;
	}

	priv->phy_np = of_parse_phandle(pdev->dev.of_node, "phy-handle", 0);
	if (!priv->phy_np) {
		dev_err(&pdev->dev, "missing required property 'phy-handle'\n");
		return -EINVAL;
	}

	*phy_addr = of_mdio_parse_addr(&pdev->dev, priv->phy_np);

	priv->clk = devm_clk_get(&pdev->dev, NULL); /* get by 'phy_ref_clk' */
	if (IS_ERR(priv->clk))
		return dev_err_probe(&pdev->dev, PTR_ERR(priv->clk),
				     "phy_ref_clk not found\n");
	priv->freq = clk_get_rate(priv->clk);

	return 0;
}

static int netsec_acpi_probe(struct platform_device *pdev,
			     struct netsec_priv *priv, u32 *phy_addr)
{
	int ret;

	if (!IS_ENABLED(CONFIG_ACPI))
		return -ENODEV;

	/* ACPI systems are assumed to configure the PHY in firmware, so
	 * there is really no need to discover the PHY mode from the DSDT.
	 * Since firmware is known to exist in the field that configures the
	 * PHY correctly but passes the wrong mode string in the phy-mode
	 * device property, we have no choice but to ignore it.
	 */
	priv->phy_interface = PHY_INTERFACE_MODE_NA;

	ret = device_property_read_u32(&pdev->dev, "phy-channel", phy_addr);
	if (ret)
		return dev_err_probe(&pdev->dev, ret,
				     "missing required property 'phy-channel'\n");

	ret = device_property_read_u32(&pdev->dev,
				       "socionext,phy-clock-frequency",
				       &priv->freq);
	if (ret)
		return dev_err_probe(&pdev->dev, ret,
				     "missing required property 'socionext,phy-clock-frequency'\n");
	return 0;
}

static void netsec_unregister_mdio(struct netsec_priv *priv)
{
	struct phy_device *phydev = priv->phydev;

	if (!dev_of_node(priv->dev) && phydev) {
		phy_device_remove(phydev);
		phy_device_free(phydev);
	}

	mdiobus_unregister(priv->mii_bus);
}

static int netsec_register_mdio(struct netsec_priv *priv, u32 phy_addr)
{
	struct mii_bus *bus;
	int ret;

	bus = devm_mdiobus_alloc(priv->dev);
	if (!bus)
		return -ENOMEM;

	snprintf(bus->id, MII_BUS_ID_SIZE, "%s", dev_name(priv->dev));
	bus->priv = priv;
	bus->name = "SNI NETSEC MDIO";
	bus->read = netsec_phy_read;
	bus->write = netsec_phy_write;
	bus->parent = priv->dev;
	priv->mii_bus = bus;

	if (dev_of_node(priv->dev)) {
		struct device_node *mdio_node, *parent = dev_of_node(priv->dev);

		mdio_node = of_get_child_by_name(parent, "mdio");
		if (mdio_node) {
			parent = mdio_node;
		} else {
			/* older f/w doesn't populate the mdio subnode,
			 * allow relaxed upgrade of f/w in due time.
			 */
			dev_info(priv->dev, "Upgrade f/w for mdio subnode!\n");
		}

		ret = of_mdiobus_register(bus, parent);
		of_node_put(mdio_node);

		if (ret) {
			dev_err(priv->dev, "mdiobus register err(%d)\n", ret);
			return ret;
		}
	} else {
		/* Mask out all PHYs from auto probing. */
		bus->phy_mask = ~0;
		ret = mdiobus_register(bus);
		if (ret) {
			dev_err(priv->dev, "mdiobus register err(%d)\n", ret);
			return ret;
		}

		priv->phydev = get_phy_device(bus, phy_addr, false);
		if (IS_ERR(priv->phydev)) {
			ret = PTR_ERR(priv->phydev);
			dev_err(priv->dev, "get_phy_device err(%d)\n", ret);
			priv->phydev = NULL;
			return -ENODEV;
		}

		ret = phy_device_register(priv->phydev);
		if (ret) {
			mdiobus_unregister(bus);
			dev_err(priv->dev,
				"phy_device_register err(%d)\n", ret);
		}
	}

	return ret;
}

static int netsec_probe(struct platform_device *pdev)
{
<<<<<<< HEAD
	struct resource *mmio_res, *eeprom_res, *irq_res;
=======
	struct resource *mmio_res, *eeprom_res;
>>>>>>> 754e0b0e
	struct netsec_priv *priv;
	u32 hw_ver, phy_addr = 0;
	struct net_device *ndev;
	int ret;
	int irq;

	mmio_res = platform_get_resource(pdev, IORESOURCE_MEM, 0);
	if (!mmio_res) {
		dev_err(&pdev->dev, "No MMIO resource found.\n");
		return -ENODEV;
	}

	eeprom_res = platform_get_resource(pdev, IORESOURCE_MEM, 1);
	if (!eeprom_res) {
		dev_info(&pdev->dev, "No EEPROM resource found.\n");
		return -ENODEV;
	}

	irq = platform_get_irq(pdev, 0);
	if (irq < 0)
		return irq;

	ndev = alloc_etherdev(sizeof(*priv));
	if (!ndev)
		return -ENOMEM;

	priv = netdev_priv(ndev);

	spin_lock_init(&priv->reglock);
	SET_NETDEV_DEV(ndev, &pdev->dev);
	platform_set_drvdata(pdev, priv);
	ndev->irq = irq;
	priv->dev = &pdev->dev;
	priv->ndev = ndev;

	priv->msg_enable = NETIF_MSG_TX_ERR | NETIF_MSG_HW | NETIF_MSG_DRV |
			   NETIF_MSG_LINK | NETIF_MSG_PROBE;

	priv->ioaddr = devm_ioremap(&pdev->dev, mmio_res->start,
				    resource_size(mmio_res));
	if (!priv->ioaddr) {
		dev_err(&pdev->dev, "devm_ioremap() failed\n");
		ret = -ENXIO;
		goto free_ndev;
	}

	priv->eeprom_base = devm_ioremap(&pdev->dev, eeprom_res->start,
					 resource_size(eeprom_res));
	if (!priv->eeprom_base) {
		dev_err(&pdev->dev, "devm_ioremap() failed for EEPROM\n");
		ret = -ENXIO;
		goto free_ndev;
	}

	ret = device_get_ethdev_address(&pdev->dev, ndev);
	if (ret && priv->eeprom_base) {
		void __iomem *macp = priv->eeprom_base +
					NETSEC_EEPROM_MAC_ADDRESS;
		u8 addr[ETH_ALEN];

		addr[0] = readb(macp + 3);
		addr[1] = readb(macp + 2);
		addr[2] = readb(macp + 1);
		addr[3] = readb(macp + 0);
		addr[4] = readb(macp + 7);
		addr[5] = readb(macp + 6);
		eth_hw_addr_set(ndev, addr);
	}

	if (!is_valid_ether_addr(ndev->dev_addr)) {
		dev_warn(&pdev->dev, "No MAC address found, using random\n");
		eth_hw_addr_random(ndev);
	}

	if (dev_of_node(&pdev->dev))
		ret = netsec_of_probe(pdev, priv, &phy_addr);
	else
		ret = netsec_acpi_probe(pdev, priv, &phy_addr);
	if (ret)
		goto free_ndev;

	priv->phy_addr = phy_addr;

	if (!priv->freq) {
		dev_err(&pdev->dev, "missing PHY reference clock frequency\n");
		ret = -ENODEV;
		goto free_ndev;
	}

	/* default for throughput */
	priv->et_coalesce.rx_coalesce_usecs = 500;
	priv->et_coalesce.rx_max_coalesced_frames = 8;
	priv->et_coalesce.tx_coalesce_usecs = 500;
	priv->et_coalesce.tx_max_coalesced_frames = 8;

	ret = device_property_read_u32(&pdev->dev, "max-frame-size",
				       &ndev->max_mtu);
	if (ret < 0)
		ndev->max_mtu = ETH_DATA_LEN;

	/* runtime_pm coverage just for probe, open/close also cover it */
	pm_runtime_enable(&pdev->dev);
	pm_runtime_get_sync(&pdev->dev);

	hw_ver = netsec_read(priv, NETSEC_REG_F_TAIKI_VER);
	/* this driver only supports F_TAIKI style NETSEC */
	if (NETSEC_F_NETSEC_VER_MAJOR_NUM(hw_ver) !=
	    NETSEC_F_NETSEC_VER_MAJOR_NUM(NETSEC_REG_NETSEC_VER_F_TAIKI)) {
		ret = -ENODEV;
		goto pm_disable;
	}

	dev_info(&pdev->dev, "hardware revision %d.%d\n",
		 hw_ver >> 16, hw_ver & 0xffff);

	netif_napi_add(ndev, &priv->napi, netsec_napi_poll, NAPI_POLL_WEIGHT);

	ndev->netdev_ops = &netsec_netdev_ops;
	ndev->ethtool_ops = &netsec_ethtool_ops;

	ndev->features |= NETIF_F_HIGHDMA | NETIF_F_RXCSUM | NETIF_F_GSO |
				NETIF_F_IP_CSUM | NETIF_F_IPV6_CSUM;
	ndev->hw_features = ndev->features;

	priv->rx_cksum_offload_flag = true;

	ret = netsec_register_mdio(priv, phy_addr);
	if (ret)
		goto unreg_napi;

	if (dma_set_mask_and_coherent(&pdev->dev, DMA_BIT_MASK(40)))
		dev_warn(&pdev->dev, "Failed to set DMA mask\n");

	ret = register_netdev(ndev);
	if (ret) {
		netif_err(priv, probe, ndev, "register_netdev() failed\n");
		goto unreg_mii;
	}

	pm_runtime_put_sync(&pdev->dev);
	return 0;

unreg_mii:
	netsec_unregister_mdio(priv);
unreg_napi:
	netif_napi_del(&priv->napi);
pm_disable:
	pm_runtime_put_sync(&pdev->dev);
	pm_runtime_disable(&pdev->dev);
free_ndev:
	free_netdev(ndev);
	dev_err(&pdev->dev, "init failed\n");

	return ret;
}

static int netsec_remove(struct platform_device *pdev)
{
	struct netsec_priv *priv = platform_get_drvdata(pdev);

	unregister_netdev(priv->ndev);

	netsec_unregister_mdio(priv);

	netif_napi_del(&priv->napi);

	pm_runtime_disable(&pdev->dev);
	free_netdev(priv->ndev);

	return 0;
}

#ifdef CONFIG_PM
static int netsec_runtime_suspend(struct device *dev)
{
	struct netsec_priv *priv = dev_get_drvdata(dev);

	netsec_write(priv, NETSEC_REG_CLK_EN, 0);

	clk_disable_unprepare(priv->clk);

	return 0;
}

static int netsec_runtime_resume(struct device *dev)
{
	struct netsec_priv *priv = dev_get_drvdata(dev);

	clk_prepare_enable(priv->clk);

	netsec_write(priv, NETSEC_REG_CLK_EN, NETSEC_CLK_EN_REG_DOM_D |
					       NETSEC_CLK_EN_REG_DOM_C |
					       NETSEC_CLK_EN_REG_DOM_G);
	return 0;
}
#endif

static const struct dev_pm_ops netsec_pm_ops = {
	SET_RUNTIME_PM_OPS(netsec_runtime_suspend, netsec_runtime_resume, NULL)
};

static const struct of_device_id netsec_dt_ids[] = {
	{ .compatible = "socionext,synquacer-netsec" },
	{ }
};
MODULE_DEVICE_TABLE(of, netsec_dt_ids);

#ifdef CONFIG_ACPI
static const struct acpi_device_id netsec_acpi_ids[] = {
	{ "SCX0001" },
	{ }
};
MODULE_DEVICE_TABLE(acpi, netsec_acpi_ids);
#endif

static struct platform_driver netsec_driver = {
	.probe	= netsec_probe,
	.remove	= netsec_remove,
	.driver = {
		.name = "netsec",
		.pm = &netsec_pm_ops,
		.of_match_table = netsec_dt_ids,
		.acpi_match_table = ACPI_PTR(netsec_acpi_ids),
	},
};
module_platform_driver(netsec_driver);

MODULE_AUTHOR("Jassi Brar <jaswinder.singh@linaro.org>");
MODULE_AUTHOR("Ard Biesheuvel <ard.biesheuvel@linaro.org>");
MODULE_DESCRIPTION("NETSEC Ethernet driver");
MODULE_LICENSE("GPL");<|MERGE_RESOLUTION|>--- conflicted
+++ resolved
@@ -1977,11 +1977,7 @@
 
 static int netsec_probe(struct platform_device *pdev)
 {
-<<<<<<< HEAD
-	struct resource *mmio_res, *eeprom_res, *irq_res;
-=======
 	struct resource *mmio_res, *eeprom_res;
->>>>>>> 754e0b0e
 	struct netsec_priv *priv;
 	u32 hw_ver, phy_addr = 0;
 	struct net_device *ndev;
