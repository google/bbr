// SPDX-License-Identifier: GPL-2.0-only
/*
 *  linux/init/main.c
 *
 *  Copyright (C) 1991, 1992  Linus Torvalds
 *
 *  GK 2/5/95  -  Changed to support mounting root fs via NFS
 *  Added initrd & change_root: Werner Almesberger & Hans Lermen, Feb '96
 *  Moan early if gcc is old, avoiding bogus kernels - Paul Gortmaker, May '96
 *  Simplified starting of init:  Michael A. Griffith <grif@acm.org>
 */

#define DEBUG		/* Enable initcall_debug */

#include <linux/types.h>
#include <linux/extable.h>
#include <linux/module.h>
#include <linux/proc_fs.h>
#include <linux/binfmts.h>
#include <linux/kernel.h>
#include <linux/syscalls.h>
#include <linux/stackprotector.h>
#include <linux/string.h>
#include <linux/ctype.h>
#include <linux/delay.h>
#include <linux/ioport.h>
#include <linux/init.h>
#include <linux/initrd.h>
#include <linux/memblock.h>
#include <linux/acpi.h>
#include <linux/bootconfig.h>
#include <linux/console.h>
#include <linux/nmi.h>
#include <linux/percpu.h>
#include <linux/kmod.h>
#include <linux/kprobes.h>
#include <linux/vmalloc.h>
#include <linux/kernel_stat.h>
#include <linux/start_kernel.h>
#include <linux/security.h>
#include <linux/smp.h>
#include <linux/profile.h>
#include <linux/kfence.h>
#include <linux/rcupdate.h>
#include <linux/srcu.h>
#include <linux/moduleparam.h>
#include <linux/kallsyms.h>
#include <linux/buildid.h>
#include <linux/writeback.h>
#include <linux/cpu.h>
#include <linux/cpuset.h>
#include <linux/cgroup.h>
#include <linux/efi.h>
#include <linux/tick.h>
#include <linux/sched/isolation.h>
#include <linux/interrupt.h>
#include <linux/taskstats_kern.h>
#include <linux/delayacct.h>
#include <linux/unistd.h>
#include <linux/utsname.h>
#include <linux/rmap.h>
#include <linux/mempolicy.h>
#include <linux/key.h>
#include <linux/page_ext.h>
#include <linux/debug_locks.h>
#include <linux/debugobjects.h>
#include <linux/lockdep.h>
#include <linux/kmemleak.h>
#include <linux/padata.h>
#include <linux/pid_namespace.h>
#include <linux/device/driver.h>
#include <linux/kthread.h>
#include <linux/sched.h>
#include <linux/sched/init.h>
#include <linux/signal.h>
#include <linux/idr.h>
#include <linux/kgdb.h>
#include <linux/ftrace.h>
#include <linux/async.h>
#include <linux/shmem_fs.h>
#include <linux/slab.h>
#include <linux/perf_event.h>
#include <linux/ptrace.h>
#include <linux/pti.h>
#include <linux/blkdev.h>
#include <linux/sched/clock.h>
#include <linux/sched/task.h>
#include <linux/sched/task_stack.h>
#include <linux/context_tracking.h>
#include <linux/random.h>
#include <linux/list.h>
#include <linux/integrity.h>
#include <linux/proc_ns.h>
#include <linux/io.h>
#include <linux/cache.h>
#include <linux/rodata_test.h>
#include <linux/jump_label.h>
#include <linux/mem_encrypt.h>
#include <linux/kcsan.h>
#include <linux/init_syscalls.h>
#include <linux/stackdepot.h>

#include <asm/io.h>
#include <asm/bugs.h>
#include <asm/setup.h>
#include <asm/sections.h>
#include <asm/cacheflush.h>

#define CREATE_TRACE_POINTS
#include <trace/events/initcall.h>

#include <kunit/test.h>

static int kernel_init(void *);

extern void init_IRQ(void);
extern void radix_tree_init(void);

/*
 * Debug helper: via this flag we know that we are in 'early bootup code'
 * where only the boot processor is running with IRQ disabled.  This means
 * two things - IRQ must not be enabled before the flag is cleared and some
 * operations which are not allowed with IRQ disabled are allowed while the
 * flag is set.
 */
bool early_boot_irqs_disabled __read_mostly;

enum system_states system_state __read_mostly;
EXPORT_SYMBOL(system_state);

/*
 * Boot command-line arguments
 */
#define MAX_INIT_ARGS CONFIG_INIT_ENV_ARG_LIMIT
#define MAX_INIT_ENVS CONFIG_INIT_ENV_ARG_LIMIT

extern void time_init(void);
/* Default late time init is NULL. archs can override this later. */
void (*__initdata late_time_init)(void);

/* Untouched command line saved by arch-specific code. */
char __initdata boot_command_line[COMMAND_LINE_SIZE];
/* Untouched saved command line (eg. for /proc) */
char *saved_command_line;
/* Command line for parameter parsing */
static char *static_command_line;
/* Untouched extra command line */
static char *extra_command_line;
/* Extra init arguments */
static char *extra_init_args;

#ifdef CONFIG_BOOT_CONFIG
/* Is bootconfig on command line? */
static bool bootconfig_found;
static size_t initargs_offs;
#else
# define bootconfig_found false
# define initargs_offs 0
#endif

static char *execute_command;
static char *ramdisk_execute_command = "/init";

/*
 * Used to generate warnings if static_key manipulation functions are used
 * before jump_label_init is called.
 */
bool static_key_initialized __read_mostly;
EXPORT_SYMBOL_GPL(static_key_initialized);

/*
 * If set, this is an indication to the drivers that reset the underlying
 * device before going ahead with the initialization otherwise driver might
 * rely on the BIOS and skip the reset operation.
 *
 * This is useful if kernel is booting in an unreliable environment.
 * For ex. kdump situation where previous kernel has crashed, BIOS has been
 * skipped and devices will be in unknown state.
 */
unsigned int reset_devices;
EXPORT_SYMBOL(reset_devices);

static int __init set_reset_devices(char *str)
{
	reset_devices = 1;
	return 1;
}

__setup("reset_devices", set_reset_devices);

static const char *argv_init[MAX_INIT_ARGS+2] = { "init", NULL, };
const char *envp_init[MAX_INIT_ENVS+2] = { "HOME=/", "TERM=linux", NULL, };
static const char *panic_later, *panic_param;

extern const struct obs_kernel_param __setup_start[], __setup_end[];

static bool __init obsolete_checksetup(char *line)
{
	const struct obs_kernel_param *p;
	bool had_early_param = false;

	p = __setup_start;
	do {
		int n = strlen(p->str);
		if (parameqn(line, p->str, n)) {
			if (p->early) {
				/* Already done in parse_early_param?
				 * (Needs exact match on param part).
				 * Keep iterating, as we can have early
				 * params and __setups of same names 8( */
				if (line[n] == '\0' || line[n] == '=')
					had_early_param = true;
			} else if (!p->setup_func) {
				pr_warn("Parameter %s is obsolete, ignored\n",
					p->str);
				return true;
			} else if (p->setup_func(line + n))
				return true;
		}
		p++;
	} while (p < __setup_end);

	return had_early_param;
}

/*
 * This should be approx 2 Bo*oMips to start (note initial shift), and will
 * still work even if initially too large, it will just take slightly longer
 */
unsigned long loops_per_jiffy = (1<<12);
EXPORT_SYMBOL(loops_per_jiffy);

static int __init debug_kernel(char *str)
{
	console_loglevel = CONSOLE_LOGLEVEL_DEBUG;
	return 0;
}

static int __init quiet_kernel(char *str)
{
	console_loglevel = CONSOLE_LOGLEVEL_QUIET;
	return 0;
}

early_param("debug", debug_kernel);
early_param("quiet", quiet_kernel);

static int __init loglevel(char *str)
{
	int newlevel;

	/*
	 * Only update loglevel value when a correct setting was passed,
	 * to prevent blind crashes (when loglevel being set to 0) that
	 * are quite hard to debug
	 */
	if (get_option(&str, &newlevel)) {
		console_loglevel = newlevel;
		return 0;
	}

	return -EINVAL;
}

early_param("loglevel", loglevel);

#ifdef CONFIG_BLK_DEV_INITRD
static void * __init get_boot_config_from_initrd(u32 *_size, u32 *_csum)
{
	u32 size, csum;
	char *data;
	u32 *hdr;
	int i;

	if (!initrd_end)
		return NULL;

	data = (char *)initrd_end - BOOTCONFIG_MAGIC_LEN;
	/*
	 * Since Grub may align the size of initrd to 4, we must
	 * check the preceding 3 bytes as well.
	 */
	for (i = 0; i < 4; i++) {
		if (!memcmp(data, BOOTCONFIG_MAGIC, BOOTCONFIG_MAGIC_LEN))
			goto found;
		data--;
	}
	return NULL;

found:
	hdr = (u32 *)(data - 8);
	size = le32_to_cpu(hdr[0]);
	csum = le32_to_cpu(hdr[1]);

	data = ((void *)hdr) - size;
	if ((unsigned long)data < initrd_start) {
		pr_err("bootconfig size %d is greater than initrd size %ld\n",
			size, initrd_end - initrd_start);
		return NULL;
	}

	/* Remove bootconfig from initramfs/initrd */
	initrd_end = (unsigned long)data;
	if (_size)
		*_size = size;
	if (_csum)
		*_csum = csum;

	return data;
}
#else
static void * __init get_boot_config_from_initrd(u32 *_size, u32 *_csum)
{
	return NULL;
}
#endif

#ifdef CONFIG_BOOT_CONFIG

static char xbc_namebuf[XBC_KEYLEN_MAX] __initdata;

#define rest(dst, end) ((end) > (dst) ? (end) - (dst) : 0)

static int __init xbc_snprint_cmdline(char *buf, size_t size,
				      struct xbc_node *root)
{
	struct xbc_node *knode, *vnode;
	char *end = buf + size;
	const char *val;
	int ret;

	xbc_node_for_each_key_value(root, knode, val) {
		ret = xbc_node_compose_key_after(root, knode,
					xbc_namebuf, XBC_KEYLEN_MAX);
		if (ret < 0)
			return ret;

		vnode = xbc_node_get_child(knode);
		if (!vnode) {
			ret = snprintf(buf, rest(buf, end), "%s ", xbc_namebuf);
			if (ret < 0)
				return ret;
			buf += ret;
			continue;
		}
		xbc_array_for_each_value(vnode, val) {
			ret = snprintf(buf, rest(buf, end), "%s=\"%s\" ",
				       xbc_namebuf, val);
			if (ret < 0)
				return ret;
			buf += ret;
		}
	}

	return buf - (end - size);
}
#undef rest

/* Make an extra command line under given key word */
static char * __init xbc_make_cmdline(const char *key)
{
	struct xbc_node *root;
	char *new_cmdline;
	int ret, len = 0;

	root = xbc_find_node(key);
	if (!root)
		return NULL;

	/* Count required buffer size */
	len = xbc_snprint_cmdline(NULL, 0, root);
	if (len <= 0)
		return NULL;

	new_cmdline = memblock_alloc(len + 1, SMP_CACHE_BYTES);
	if (!new_cmdline) {
		pr_err("Failed to allocate memory for extra kernel cmdline.\n");
		return NULL;
	}

	ret = xbc_snprint_cmdline(new_cmdline, len + 1, root);
	if (ret < 0 || ret > len) {
		pr_err("Failed to print extra kernel cmdline.\n");
<<<<<<< HEAD
		memblock_free_ptr(new_cmdline, len + 1);
=======
		memblock_free(new_cmdline, len + 1);
>>>>>>> df0cc57e
		return NULL;
	}

	return new_cmdline;
}

static int __init bootconfig_params(char *param, char *val,
				    const char *unused, void *arg)
{
	if (strcmp(param, "bootconfig") == 0) {
		bootconfig_found = true;
	}
	return 0;
}

static int __init warn_bootconfig(char *str)
{
	/* The 'bootconfig' has been handled by bootconfig_params(). */
	return 0;
}

static void __init setup_boot_config(void)
{
	static char tmp_cmdline[COMMAND_LINE_SIZE] __initdata;
	const char *msg;
	int pos;
	u32 size, csum;
	char *data, *err;
	int ret;

	/* Cut out the bootconfig data even if we have no bootconfig option */
	data = get_boot_config_from_initrd(&size, &csum);

	strlcpy(tmp_cmdline, boot_command_line, COMMAND_LINE_SIZE);
	err = parse_args("bootconfig", tmp_cmdline, NULL, 0, 0, 0, NULL,
			 bootconfig_params);

	if (IS_ERR(err) || !bootconfig_found)
		return;

	/* parse_args() stops at the next param of '--' and returns an address */
	if (err)
		initargs_offs = err - tmp_cmdline;

	if (!data) {
		pr_err("'bootconfig' found on command line, but no bootconfig found\n");
		return;
	}

	if (size >= XBC_DATA_MAX) {
		pr_err("bootconfig size %d greater than max size %d\n",
			size, XBC_DATA_MAX);
		return;
	}

	if (xbc_calc_checksum(data, size) != csum) {
		pr_err("bootconfig checksum failed\n");
		return;
	}

	ret = xbc_init(data, size, &msg, &pos);
	if (ret < 0) {
		if (pos < 0)
			pr_err("Failed to init bootconfig: %s.\n", msg);
		else
			pr_err("Failed to parse bootconfig: %s at %d.\n",
				msg, pos);
	} else {
		xbc_get_info(&ret, NULL);
		pr_info("Load bootconfig: %d bytes %d nodes\n", size, ret);
		/* keys starting with "kernel." are passed via cmdline */
		extra_command_line = xbc_make_cmdline("kernel");
		/* Also, "init." keys are init arguments */
		extra_init_args = xbc_make_cmdline("init");
	}
	return;
}

static void __init exit_boot_config(void)
{
<<<<<<< HEAD
	xbc_destroy_all();
=======
	xbc_exit();
>>>>>>> df0cc57e
}

#else	/* !CONFIG_BOOT_CONFIG */

static void __init setup_boot_config(void)
{
	/* Remove bootconfig data from initrd */
	get_boot_config_from_initrd(NULL, NULL);
}

static int __init warn_bootconfig(char *str)
{
	pr_warn("WARNING: 'bootconfig' found on the kernel command line but CONFIG_BOOT_CONFIG is not set.\n");
	return 0;
}

#define exit_boot_config()	do {} while (0)

#endif	/* CONFIG_BOOT_CONFIG */

early_param("bootconfig", warn_bootconfig);

/* Change NUL term back to "=", to make "param" the whole string. */
static void __init repair_env_string(char *param, char *val)
{
	if (val) {
		/* param=val or param="val"? */
		if (val == param+strlen(param)+1)
			val[-1] = '=';
		else if (val == param+strlen(param)+2) {
			val[-2] = '=';
			memmove(val-1, val, strlen(val)+1);
		} else
			BUG();
	}
}

/* Anything after -- gets handed straight to init. */
static int __init set_init_arg(char *param, char *val,
			       const char *unused, void *arg)
{
	unsigned int i;

	if (panic_later)
		return 0;

	repair_env_string(param, val);

	for (i = 0; argv_init[i]; i++) {
		if (i == MAX_INIT_ARGS) {
			panic_later = "init";
			panic_param = param;
			return 0;
		}
	}
	argv_init[i] = param;
	return 0;
}

/*
 * Unknown boot options get handed to init, unless they look like
 * unused parameters (modprobe will find them in /proc/cmdline).
 */
static int __init unknown_bootoption(char *param, char *val,
				     const char *unused, void *arg)
{
	size_t len = strlen(param);

	repair_env_string(param, val);

	/* Handle obsolete-style parameters */
	if (obsolete_checksetup(param))
		return 0;

	/* Unused module parameter. */
	if (strnchr(param, len, '.'))
		return 0;

	if (panic_later)
		return 0;

	if (val) {
		/* Environment option */
		unsigned int i;
		for (i = 0; envp_init[i]; i++) {
			if (i == MAX_INIT_ENVS) {
				panic_later = "env";
				panic_param = param;
			}
			if (!strncmp(param, envp_init[i], len+1))
				break;
		}
		envp_init[i] = param;
	} else {
		/* Command line option */
		unsigned int i;
		for (i = 0; argv_init[i]; i++) {
			if (i == MAX_INIT_ARGS) {
				panic_later = "init";
				panic_param = param;
			}
		}
		argv_init[i] = param;
	}
	return 0;
}

static int __init init_setup(char *str)
{
	unsigned int i;

	execute_command = str;
	/*
	 * In case LILO is going to boot us with default command line,
	 * it prepends "auto" before the whole cmdline which makes
	 * the shell think it should execute a script with such name.
	 * So we ignore all arguments entered _before_ init=... [MJ]
	 */
	for (i = 1; i < MAX_INIT_ARGS; i++)
		argv_init[i] = NULL;
	return 1;
}
__setup("init=", init_setup);

static int __init rdinit_setup(char *str)
{
	unsigned int i;

	ramdisk_execute_command = str;
	/* See "auto" comment in init_setup */
	for (i = 1; i < MAX_INIT_ARGS; i++)
		argv_init[i] = NULL;
	return 1;
}
__setup("rdinit=", rdinit_setup);

#ifndef CONFIG_SMP
static const unsigned int setup_max_cpus = NR_CPUS;
static inline void setup_nr_cpu_ids(void) { }
static inline void smp_prepare_cpus(unsigned int maxcpus) { }
#endif

/*
 * We need to store the untouched command line for future reference.
 * We also need to store the touched command line since the parameter
 * parsing is performed in place, and we should allow a component to
 * store reference of name/value for future reference.
 */
static void __init setup_command_line(char *command_line)
{
	size_t len, xlen = 0, ilen = 0;

	if (extra_command_line)
		xlen = strlen(extra_command_line);
	if (extra_init_args)
		ilen = strlen(extra_init_args) + 4; /* for " -- " */

	len = xlen + strlen(boot_command_line) + 1;

	saved_command_line = memblock_alloc(len + ilen, SMP_CACHE_BYTES);
	if (!saved_command_line)
		panic("%s: Failed to allocate %zu bytes\n", __func__, len + ilen);

	static_command_line = memblock_alloc(len, SMP_CACHE_BYTES);
	if (!static_command_line)
		panic("%s: Failed to allocate %zu bytes\n", __func__, len);

	if (xlen) {
		/*
		 * We have to put extra_command_line before boot command
		 * lines because there could be dashes (separator of init
		 * command line) in the command lines.
		 */
		strcpy(saved_command_line, extra_command_line);
		strcpy(static_command_line, extra_command_line);
	}
	strcpy(saved_command_line + xlen, boot_command_line);
	strcpy(static_command_line + xlen, command_line);

	if (ilen) {
		/*
		 * Append supplemental init boot args to saved_command_line
		 * so that user can check what command line options passed
		 * to init.
		 * The order should always be
		 * " -- "[bootconfig init-param][cmdline init-param]
		 */
		if (initargs_offs) {
			len = xlen + initargs_offs;
			strcpy(saved_command_line + len, extra_init_args);
			len += ilen - 4;	/* strlen(extra_init_args) */
			strcpy(saved_command_line + len,
				boot_command_line + initargs_offs - 1);
		} else {
			len = strlen(saved_command_line);
			strcpy(saved_command_line + len, " -- ");
			len += 4;
			strcpy(saved_command_line + len, extra_init_args);
		}
	}
}

/*
 * We need to finalize in a non-__init function or else race conditions
 * between the root thread and the init thread may cause start_kernel to
 * be reaped by free_initmem before the root thread has proceeded to
 * cpu_idle.
 *
 * gcc-3.4 accidentally inlines this function, so use noinline.
 */

static __initdata DECLARE_COMPLETION(kthreadd_done);

noinline void __ref rest_init(void)
{
	struct task_struct *tsk;
	int pid;

	rcu_scheduler_starting();
	/*
	 * We need to spawn init first so that it obtains pid 1, however
	 * the init task will end up wanting to create kthreads, which, if
	 * we schedule it before we create kthreadd, will OOPS.
	 */
	pid = kernel_thread(kernel_init, NULL, CLONE_FS);
	/*
	 * Pin init on the boot CPU. Task migration is not properly working
	 * until sched_init_smp() has been run. It will set the allowed
	 * CPUs for init to the non isolated CPUs.
	 */
	rcu_read_lock();
	tsk = find_task_by_pid_ns(pid, &init_pid_ns);
	tsk->flags |= PF_NO_SETAFFINITY;
	set_cpus_allowed_ptr(tsk, cpumask_of(smp_processor_id()));
	rcu_read_unlock();

	numa_default_policy();
	pid = kernel_thread(kthreadd, NULL, CLONE_FS | CLONE_FILES);
	rcu_read_lock();
	kthreadd_task = find_task_by_pid_ns(pid, &init_pid_ns);
	rcu_read_unlock();

	/*
	 * Enable might_sleep() and smp_processor_id() checks.
	 * They cannot be enabled earlier because with CONFIG_PREEMPTION=y
	 * kernel_thread() would trigger might_sleep() splats. With
	 * CONFIG_PREEMPT_VOLUNTARY=y the init task might have scheduled
	 * already, but it's stuck on the kthreadd_done completion.
	 */
	system_state = SYSTEM_SCHEDULING;

	complete(&kthreadd_done);

	/*
	 * The boot idle thread must execute schedule()
	 * at least once to get things moving:
	 */
	schedule_preempt_disabled();
	/* Call into cpu_idle with preempt disabled */
	cpu_startup_entry(CPUHP_ONLINE);
}

/* Check for early params. */
static int __init do_early_param(char *param, char *val,
				 const char *unused, void *arg)
{
	const struct obs_kernel_param *p;

	for (p = __setup_start; p < __setup_end; p++) {
		if ((p->early && parameq(param, p->str)) ||
		    (strcmp(param, "console") == 0 &&
		     strcmp(p->str, "earlycon") == 0)
		) {
			if (p->setup_func(val) != 0)
				pr_warn("Malformed early option '%s'\n", param);
		}
	}
	/* We accept everything at this stage. */
	return 0;
}

void __init parse_early_options(char *cmdline)
{
	parse_args("early options", cmdline, NULL, 0, 0, 0, NULL,
		   do_early_param);
}

/* Arch code calls this early on, or if not, just before other parsing. */
void __init parse_early_param(void)
{
	static int done __initdata;
	static char tmp_cmdline[COMMAND_LINE_SIZE] __initdata;

	if (done)
		return;

	/* All fall through to do_early_param. */
	strlcpy(tmp_cmdline, boot_command_line, COMMAND_LINE_SIZE);
	parse_early_options(tmp_cmdline);
	done = 1;
}

void __init __weak arch_post_acpi_subsys_init(void) { }

void __init __weak smp_setup_processor_id(void)
{
}

# if THREAD_SIZE >= PAGE_SIZE
void __init __weak thread_stack_cache_init(void)
{
}
#endif

void __init __weak mem_encrypt_init(void) { }

void __init __weak poking_init(void) { }

void __init __weak pgtable_cache_init(void) { }

void __init __weak trap_init(void) { }

bool initcall_debug;
core_param(initcall_debug, initcall_debug, bool, 0644);

#ifdef TRACEPOINTS_ENABLED
static void __init initcall_debug_enable(void);
#else
static inline void initcall_debug_enable(void)
{
}
#endif

/* Report memory auto-initialization states for this boot. */
static void __init report_meminit(void)
{
	const char *stack;

	if (IS_ENABLED(CONFIG_INIT_STACK_ALL_PATTERN))
		stack = "all(pattern)";
	else if (IS_ENABLED(CONFIG_INIT_STACK_ALL_ZERO))
		stack = "all(zero)";
	else if (IS_ENABLED(CONFIG_GCC_PLUGIN_STRUCTLEAK_BYREF_ALL))
		stack = "byref_all(zero)";
	else if (IS_ENABLED(CONFIG_GCC_PLUGIN_STRUCTLEAK_BYREF))
		stack = "byref(zero)";
	else if (IS_ENABLED(CONFIG_GCC_PLUGIN_STRUCTLEAK_USER))
		stack = "__user(zero)";
	else
		stack = "off";

	pr_info("mem auto-init: stack:%s, heap alloc:%s, heap free:%s\n",
		stack, want_init_on_alloc(GFP_KERNEL) ? "on" : "off",
		want_init_on_free() ? "on" : "off");
	if (want_init_on_free())
		pr_info("mem auto-init: clearing system memory may take some time...\n");
}

/*
 * Set up kernel memory allocators
 */
static void __init mm_init(void)
{
	/*
	 * page_ext requires contiguous pages,
	 * bigger than MAX_ORDER unless SPARSEMEM.
	 */
	page_ext_init_flatmem();
	init_mem_debugging_and_hardening();
	kfence_alloc_pool();
	report_meminit();
	stack_depot_init();
	mem_init();
	mem_init_print_info();
	/* page_owner must be initialized after buddy is ready */
	page_ext_init_flatmem_late();
	kmem_cache_init();
	kmemleak_init();
	pgtable_init();
	debug_objects_mem_init();
	vmalloc_init();
	/* Should be run before the first non-init thread is created */
	init_espfix_bsp();
	/* Should be run after espfix64 is set up. */
	pti_init();
}

#ifdef CONFIG_HAVE_ARCH_RANDOMIZE_KSTACK_OFFSET
DEFINE_STATIC_KEY_MAYBE_RO(CONFIG_RANDOMIZE_KSTACK_OFFSET_DEFAULT,
			   randomize_kstack_offset);
DEFINE_PER_CPU(u32, kstack_offset);

static int __init early_randomize_kstack_offset(char *buf)
{
	int ret;
	bool bool_result;

	ret = kstrtobool(buf, &bool_result);
	if (ret)
		return ret;

	if (bool_result)
		static_branch_enable(&randomize_kstack_offset);
	else
		static_branch_disable(&randomize_kstack_offset);
	return 0;
}
early_param("randomize_kstack_offset", early_randomize_kstack_offset);
#endif

void __init __weak arch_call_rest_init(void)
{
	rest_init();
}

static void __init print_unknown_bootoptions(void)
{
	char *unknown_options;
	char *end;
	const char *const *p;
	size_t len;

	if (panic_later || (!argv_init[1] && !envp_init[2]))
		return;

	/*
	 * Determine how many options we have to print out, plus a space
	 * before each
	 */
	len = 1; /* null terminator */
	for (p = &argv_init[1]; *p; p++) {
		len++;
		len += strlen(*p);
	}
	for (p = &envp_init[2]; *p; p++) {
		len++;
		len += strlen(*p);
	}

	unknown_options = memblock_alloc(len, SMP_CACHE_BYTES);
	if (!unknown_options) {
		pr_err("%s: Failed to allocate %zu bytes\n",
			__func__, len);
		return;
	}
	end = unknown_options;

	for (p = &argv_init[1]; *p; p++)
		end += sprintf(end, " %s", *p);
	for (p = &envp_init[2]; *p; p++)
		end += sprintf(end, " %s", *p);

<<<<<<< HEAD
	pr_notice("Unknown command line parameters:%s\n", unknown_options);
	memblock_free_ptr(unknown_options, len);
=======
	/* Start at unknown_options[1] to skip the initial space */
	pr_notice("Unknown kernel command line parameters \"%s\", will be passed to user space.\n",
		&unknown_options[1]);
	memblock_free(unknown_options, len);
>>>>>>> df0cc57e
}

asmlinkage __visible void __init __no_sanitize_address start_kernel(void)
{
	char *command_line;
	char *after_dashes;

	set_task_stack_end_magic(&init_task);
	smp_setup_processor_id();
	debug_objects_early_init();
	init_vmlinux_build_id();

	cgroup_init_early();

	local_irq_disable();
	early_boot_irqs_disabled = true;

	/*
	 * Interrupts are still disabled. Do necessary setups, then
	 * enable them.
	 */
	boot_cpu_init();
	page_address_init();
	pr_notice("%s", linux_banner);
	early_security_init();
	setup_arch(&command_line);
	setup_boot_config();
	setup_command_line(command_line);
	setup_nr_cpu_ids();
	setup_per_cpu_areas();
	smp_prepare_boot_cpu();	/* arch-specific boot-cpu hooks */
	boot_cpu_hotplug_init();

	build_all_zonelists(NULL);
	page_alloc_init();

	pr_notice("Kernel command line: %s\n", saved_command_line);
	/* parameters may set static keys */
	jump_label_init();
	parse_early_param();
	after_dashes = parse_args("Booting kernel",
				  static_command_line, __start___param,
				  __stop___param - __start___param,
				  -1, -1, NULL, &unknown_bootoption);
	print_unknown_bootoptions();
	if (!IS_ERR_OR_NULL(after_dashes))
		parse_args("Setting init args", after_dashes, NULL, 0, -1, -1,
			   NULL, set_init_arg);
	if (extra_init_args)
		parse_args("Setting extra init args", extra_init_args,
			   NULL, 0, -1, -1, NULL, set_init_arg);

	/*
	 * These use large bootmem allocations and must precede
	 * kmem_cache_init()
	 */
	setup_log_buf(0);
	vfs_caches_init_early();
	sort_main_extable();
	trap_init();
	mm_init();

	ftrace_init();

	/* trace_printk can be enabled here */
	early_trace_init();

	/*
	 * Set up the scheduler prior starting any interrupts (such as the
	 * timer interrupt). Full topology setup happens at smp_init()
	 * time - but meanwhile we still have a functioning scheduler.
	 */
	sched_init();

	if (WARN(!irqs_disabled(),
		 "Interrupts were enabled *very* early, fixing it\n"))
		local_irq_disable();
	radix_tree_init();

	/*
	 * Set up housekeeping before setting up workqueues to allow the unbound
	 * workqueue to take non-housekeeping into account.
	 */
	housekeeping_init();

	/*
	 * Allow workqueue creation and work item queueing/cancelling
	 * early.  Work item execution depends on kthreads and starts after
	 * workqueue_init().
	 */
	workqueue_init_early();

	rcu_init();

	/* Trace events are available after this */
	trace_init();

	if (initcall_debug)
		initcall_debug_enable();

	context_tracking_init();
	/* init some links before init_ISA_irqs() */
	early_irq_init();
	init_IRQ();
	tick_init();
	rcu_init_nohz();
	init_timers();
	srcu_init();
	hrtimers_init();
	softirq_init();
	timekeeping_init();
	kfence_init();

	/*
	 * For best initial stack canary entropy, prepare it after:
	 * - setup_arch() for any UEFI RNG entropy and boot cmdline access
	 * - timekeeping_init() for ktime entropy used in rand_initialize()
	 * - rand_initialize() to get any arch-specific entropy like RDRAND
	 * - add_latent_entropy() to get any latent entropy
	 * - adding command line entropy
	 */
	rand_initialize();
	add_latent_entropy();
	add_device_randomness(command_line, strlen(command_line));
	boot_init_stack_canary();

	time_init();
	perf_event_init();
	profile_init();
	call_function_init();
	WARN(!irqs_disabled(), "Interrupts were enabled early\n");

	early_boot_irqs_disabled = false;
	local_irq_enable();

	kmem_cache_init_late();

	/*
	 * HACK ALERT! This is early. We're enabling the console before
	 * we've done PCI setups etc, and console_init() must be aware of
	 * this. But we do want output early, in case something goes wrong.
	 */
	console_init();
	if (panic_later)
		panic("Too many boot %s vars at `%s'", panic_later,
		      panic_param);

	lockdep_init();

	/*
	 * Need to run this when irqs are enabled, because it wants
	 * to self-test [hard/soft]-irqs on/off lock inversion bugs
	 * too:
	 */
	locking_selftest();

	/*
	 * This needs to be called before any devices perform DMA
	 * operations that might use the SWIOTLB bounce buffers. It will
	 * mark the bounce buffers as decrypted so that their usage will
	 * not cause "plain-text" data to be decrypted when accessed.
	 */
	mem_encrypt_init();

#ifdef CONFIG_BLK_DEV_INITRD
	if (initrd_start && !initrd_below_start_ok &&
	    page_to_pfn(virt_to_page((void *)initrd_start)) < min_low_pfn) {
		pr_crit("initrd overwritten (0x%08lx < 0x%08lx) - disabling it.\n",
		    page_to_pfn(virt_to_page((void *)initrd_start)),
		    min_low_pfn);
		initrd_start = 0;
	}
#endif
	setup_per_cpu_pageset();
	numa_policy_init();
	acpi_early_init();
	if (late_time_init)
		late_time_init();
	sched_clock_init();
	calibrate_delay();
	pid_idr_init();
	anon_vma_init();
#ifdef CONFIG_X86
	if (efi_enabled(EFI_RUNTIME_SERVICES))
		efi_enter_virtual_mode();
#endif
	thread_stack_cache_init();
	cred_init();
	fork_init();
	proc_caches_init();
	uts_ns_init();
	key_init();
	security_init();
	dbg_late_init();
	vfs_caches_init();
	pagecache_init();
	signals_init();
	seq_file_init();
	proc_root_init();
	nsfs_init();
	cpuset_init();
	cgroup_init();
	taskstats_init_early();
	delayacct_init();

	poking_init();
	check_bugs();

	acpi_subsystem_init();
	arch_post_acpi_subsys_init();
	kcsan_init();

	/* Do the rest non-__init'ed, we're now alive */
	arch_call_rest_init();

	prevent_tail_call_optimization();
}

/* Call all constructor functions linked into the kernel. */
static void __init do_ctors(void)
{
/*
 * For UML, the constructors have already been called by the
 * normal setup code as it's just a normal ELF binary, so we
 * cannot do it again - but we do need CONFIG_CONSTRUCTORS
 * even on UML for modules.
 */
#if defined(CONFIG_CONSTRUCTORS) && !defined(CONFIG_UML)
	ctor_fn_t *fn = (ctor_fn_t *) __ctors_start;

	for (; fn < (ctor_fn_t *) __ctors_end; fn++)
		(*fn)();
#endif
}

#ifdef CONFIG_KALLSYMS
struct blacklist_entry {
	struct list_head next;
	char *buf;
};

static __initdata_or_module LIST_HEAD(blacklisted_initcalls);

static int __init initcall_blacklist(char *str)
{
	char *str_entry;
	struct blacklist_entry *entry;

	/* str argument is a comma-separated list of functions */
	do {
		str_entry = strsep(&str, ",");
		if (str_entry) {
			pr_debug("blacklisting initcall %s\n", str_entry);
			entry = memblock_alloc(sizeof(*entry),
					       SMP_CACHE_BYTES);
			if (!entry)
				panic("%s: Failed to allocate %zu bytes\n",
				      __func__, sizeof(*entry));
			entry->buf = memblock_alloc(strlen(str_entry) + 1,
						    SMP_CACHE_BYTES);
			if (!entry->buf)
				panic("%s: Failed to allocate %zu bytes\n",
				      __func__, strlen(str_entry) + 1);
			strcpy(entry->buf, str_entry);
			list_add(&entry->next, &blacklisted_initcalls);
		}
	} while (str_entry);

	return 0;
}

static bool __init_or_module initcall_blacklisted(initcall_t fn)
{
	struct blacklist_entry *entry;
	char fn_name[KSYM_SYMBOL_LEN];
	unsigned long addr;

	if (list_empty(&blacklisted_initcalls))
		return false;

	addr = (unsigned long) dereference_function_descriptor(fn);
	sprint_symbol_no_offset(fn_name, addr);

	/*
	 * fn will be "function_name [module_name]" where [module_name] is not
	 * displayed for built-in init functions.  Strip off the [module_name].
	 */
	strreplace(fn_name, ' ', '\0');

	list_for_each_entry(entry, &blacklisted_initcalls, next) {
		if (!strcmp(fn_name, entry->buf)) {
			pr_debug("initcall %s blacklisted\n", fn_name);
			return true;
		}
	}

	return false;
}
#else
static int __init initcall_blacklist(char *str)
{
	pr_warn("initcall_blacklist requires CONFIG_KALLSYMS\n");
	return 0;
}

static bool __init_or_module initcall_blacklisted(initcall_t fn)
{
	return false;
}
#endif
__setup("initcall_blacklist=", initcall_blacklist);

static __init_or_module void
trace_initcall_start_cb(void *data, initcall_t fn)
{
	ktime_t *calltime = (ktime_t *)data;

	printk(KERN_DEBUG "calling  %pS @ %i\n", fn, task_pid_nr(current));
	*calltime = ktime_get();
}

static __init_or_module void
trace_initcall_finish_cb(void *data, initcall_t fn, int ret)
{
	ktime_t *calltime = (ktime_t *)data;
	ktime_t delta, rettime;
	unsigned long long duration;

	rettime = ktime_get();
	delta = ktime_sub(rettime, *calltime);
	duration = (unsigned long long) ktime_to_ns(delta) >> 10;
	printk(KERN_DEBUG "initcall %pS returned %d after %lld usecs\n",
		 fn, ret, duration);
}

static ktime_t initcall_calltime;

#ifdef TRACEPOINTS_ENABLED
static void __init initcall_debug_enable(void)
{
	int ret;

	ret = register_trace_initcall_start(trace_initcall_start_cb,
					    &initcall_calltime);
	ret |= register_trace_initcall_finish(trace_initcall_finish_cb,
					      &initcall_calltime);
	WARN(ret, "Failed to register initcall tracepoints\n");
}
# define do_trace_initcall_start	trace_initcall_start
# define do_trace_initcall_finish	trace_initcall_finish
#else
static inline void do_trace_initcall_start(initcall_t fn)
{
	if (!initcall_debug)
		return;
	trace_initcall_start_cb(&initcall_calltime, fn);
}
static inline void do_trace_initcall_finish(initcall_t fn, int ret)
{
	if (!initcall_debug)
		return;
	trace_initcall_finish_cb(&initcall_calltime, fn, ret);
}
#endif /* !TRACEPOINTS_ENABLED */

int __init_or_module do_one_initcall(initcall_t fn)
{
	int count = preempt_count();
	char msgbuf[64];
	int ret;

	if (initcall_blacklisted(fn))
		return -EPERM;

	do_trace_initcall_start(fn);
	ret = fn();
	do_trace_initcall_finish(fn, ret);

	msgbuf[0] = 0;

	if (preempt_count() != count) {
		sprintf(msgbuf, "preemption imbalance ");
		preempt_count_set(count);
	}
	if (irqs_disabled()) {
		strlcat(msgbuf, "disabled interrupts ", sizeof(msgbuf));
		local_irq_enable();
	}
	WARN(msgbuf[0], "initcall %pS returned with %s\n", fn, msgbuf);

	add_latent_entropy();
	return ret;
}


extern initcall_entry_t __initcall_start[];
extern initcall_entry_t __initcall0_start[];
extern initcall_entry_t __initcall1_start[];
extern initcall_entry_t __initcall2_start[];
extern initcall_entry_t __initcall3_start[];
extern initcall_entry_t __initcall4_start[];
extern initcall_entry_t __initcall5_start[];
extern initcall_entry_t __initcall6_start[];
extern initcall_entry_t __initcall7_start[];
extern initcall_entry_t __initcall_end[];

static initcall_entry_t *initcall_levels[] __initdata = {
	__initcall0_start,
	__initcall1_start,
	__initcall2_start,
	__initcall3_start,
	__initcall4_start,
	__initcall5_start,
	__initcall6_start,
	__initcall7_start,
	__initcall_end,
};

/* Keep these in sync with initcalls in include/linux/init.h */
static const char *initcall_level_names[] __initdata = {
	"pure",
	"core",
	"postcore",
	"arch",
	"subsys",
	"fs",
	"device",
	"late",
};

static int __init ignore_unknown_bootoption(char *param, char *val,
			       const char *unused, void *arg)
{
	return 0;
}

static void __init do_initcall_level(int level, char *command_line)
{
	initcall_entry_t *fn;

	parse_args(initcall_level_names[level],
		   command_line, __start___param,
		   __stop___param - __start___param,
		   level, level,
		   NULL, ignore_unknown_bootoption);

	trace_initcall_level(initcall_level_names[level]);
	for (fn = initcall_levels[level]; fn < initcall_levels[level+1]; fn++)
		do_one_initcall(initcall_from_entry(fn));
}

static void __init do_initcalls(void)
{
	int level;
	size_t len = strlen(saved_command_line) + 1;
	char *command_line;

	command_line = kzalloc(len, GFP_KERNEL);
	if (!command_line)
		panic("%s: Failed to allocate %zu bytes\n", __func__, len);

	for (level = 0; level < ARRAY_SIZE(initcall_levels) - 1; level++) {
		/* Parser modifies command_line, restore it each time */
		strcpy(command_line, saved_command_line);
		do_initcall_level(level, command_line);
	}

	kfree(command_line);
}

/*
 * Ok, the machine is now initialized. None of the devices
 * have been touched yet, but the CPU subsystem is up and
 * running, and memory and process management works.
 *
 * Now we can finally start doing some real work..
 */
static void __init do_basic_setup(void)
{
	cpuset_init_smp();
	driver_init();
	init_irq_proc();
	do_ctors();
	do_initcalls();
}

static void __init do_pre_smp_initcalls(void)
{
	initcall_entry_t *fn;

	trace_initcall_level("early");
	for (fn = __initcall_start; fn < __initcall0_start; fn++)
		do_one_initcall(initcall_from_entry(fn));
}

static int run_init_process(const char *init_filename)
{
	const char *const *p;

	argv_init[0] = init_filename;
	pr_info("Run %s as init process\n", init_filename);
	pr_debug("  with arguments:\n");
	for (p = argv_init; *p; p++)
		pr_debug("    %s\n", *p);
	pr_debug("  with environment:\n");
	for (p = envp_init; *p; p++)
		pr_debug("    %s\n", *p);
	return kernel_execve(init_filename, argv_init, envp_init);
}

static int try_to_run_init_process(const char *init_filename)
{
	int ret;

	ret = run_init_process(init_filename);

	if (ret && ret != -ENOENT) {
		pr_err("Starting init: %s exists but couldn't execute it (error %d)\n",
		       init_filename, ret);
	}

	return ret;
}

static noinline void __init kernel_init_freeable(void);

#if defined(CONFIG_STRICT_KERNEL_RWX) || defined(CONFIG_STRICT_MODULE_RWX)
bool rodata_enabled __ro_after_init = true;
static int __init set_debug_rodata(char *str)
{
	return strtobool(str, &rodata_enabled);
}
__setup("rodata=", set_debug_rodata);
#endif

#ifdef CONFIG_STRICT_KERNEL_RWX
static void mark_readonly(void)
{
	if (rodata_enabled) {
		/*
		 * load_module() results in W+X mappings, which are cleaned
		 * up with call_rcu().  Let's make sure that queued work is
		 * flushed so that we don't hit false positives looking for
		 * insecure pages which are W+X.
		 */
		rcu_barrier();
		mark_rodata_ro();
		rodata_test();
	} else
		pr_info("Kernel memory protection disabled.\n");
}
#elif defined(CONFIG_ARCH_HAS_STRICT_KERNEL_RWX)
static inline void mark_readonly(void)
{
	pr_warn("Kernel memory protection not selected by kernel config.\n");
}
#else
static inline void mark_readonly(void)
{
	pr_warn("This architecture does not have kernel memory protection.\n");
}
#endif

void __weak free_initmem(void)
{
	free_initmem_default(POISON_FREE_INITMEM);
}

static int __ref kernel_init(void *unused)
{
	int ret;

	/*
	 * Wait until kthreadd is all set-up.
	 */
	wait_for_completion(&kthreadd_done);

	kernel_init_freeable();
	/* need to finish all async __init code before freeing the memory */
	async_synchronize_full();

	system_state = SYSTEM_FREEING_INITMEM;
	kprobe_free_init_mem();
	ftrace_free_init_mem();
	kgdb_free_init_mem();
	exit_boot_config();
	free_initmem();
	mark_readonly();

	/*
	 * Kernel mappings are now finalized - update the userspace page-table
	 * to finalize PTI.
	 */
	pti_finalize();

	system_state = SYSTEM_RUNNING;
	numa_default_policy();

	rcu_end_inkernel_boot();

	do_sysctl_args();

	if (ramdisk_execute_command) {
		ret = run_init_process(ramdisk_execute_command);
		if (!ret)
			return 0;
		pr_err("Failed to execute %s (error %d)\n",
		       ramdisk_execute_command, ret);
	}

	/*
	 * We try each of these until one succeeds.
	 *
	 * The Bourne shell can be used instead of init if we are
	 * trying to recover a really broken machine.
	 */
	if (execute_command) {
		ret = run_init_process(execute_command);
		if (!ret)
			return 0;
		panic("Requested init %s failed (error %d).",
		      execute_command, ret);
	}

	if (CONFIG_DEFAULT_INIT[0] != '\0') {
		ret = run_init_process(CONFIG_DEFAULT_INIT);
		if (ret)
			pr_err("Default init %s failed (error %d)\n",
			       CONFIG_DEFAULT_INIT, ret);
		else
			return 0;
	}

	if (!try_to_run_init_process("/sbin/init") ||
	    !try_to_run_init_process("/etc/init") ||
	    !try_to_run_init_process("/bin/init") ||
	    !try_to_run_init_process("/bin/sh"))
		return 0;

	panic("No working init found.  Try passing init= option to kernel. "
	      "See Linux Documentation/admin-guide/init.rst for guidance.");
}

/* Open /dev/console, for stdin/stdout/stderr, this should never fail */
void __init console_on_rootfs(void)
{
	struct file *file = filp_open("/dev/console", O_RDWR, 0);

	if (IS_ERR(file)) {
		pr_err("Warning: unable to open an initial console.\n");
		return;
	}
	init_dup(file);
	init_dup(file);
	init_dup(file);
	fput(file);
}

static noinline void __init kernel_init_freeable(void)
{
	/* Now the scheduler is fully set up and can do blocking allocations */
	gfp_allowed_mask = __GFP_BITS_MASK;

	/*
	 * init can allocate pages on any node
	 */
	set_mems_allowed(node_states[N_MEMORY]);

	cad_pid = get_pid(task_pid(current));

	smp_prepare_cpus(setup_max_cpus);

	workqueue_init();

	init_mm_internals();

	rcu_init_tasks_generic();
	do_pre_smp_initcalls();
	lockup_detector_init();

	smp_init();
	sched_init_smp();

	padata_init();
	page_alloc_init_late();
	/* Initialize page ext after all struct pages are initialized. */
	page_ext_init();

	do_basic_setup();

	kunit_run_all_tests();

	wait_for_initramfs();
	console_on_rootfs();

	/*
	 * check if there is an early userspace init.  If yes, let it do all
	 * the work
	 */
	if (init_eaccess(ramdisk_execute_command) != 0) {
		ramdisk_execute_command = NULL;
		prepare_namespace();
	}

	/*
	 * Ok, we have completed the initial bootup, and
	 * we're essentially up and running. Get rid of the
	 * initmem segments and start the user-mode stuff..
	 *
	 * rootfs is available now, try loading the public keys
	 * and default modules
	 */

	integrity_load_keys();
}<|MERGE_RESOLUTION|>--- conflicted
+++ resolved
@@ -381,11 +381,7 @@
 	ret = xbc_snprint_cmdline(new_cmdline, len + 1, root);
 	if (ret < 0 || ret > len) {
 		pr_err("Failed to print extra kernel cmdline.\n");
-<<<<<<< HEAD
-		memblock_free_ptr(new_cmdline, len + 1);
-=======
 		memblock_free(new_cmdline, len + 1);
->>>>>>> df0cc57e
 		return NULL;
 	}
 
@@ -466,11 +462,7 @@
 
 static void __init exit_boot_config(void)
 {
-<<<<<<< HEAD
-	xbc_destroy_all();
-=======
 	xbc_exit();
->>>>>>> df0cc57e
 }
 
 #else	/* !CONFIG_BOOT_CONFIG */
@@ -923,15 +915,10 @@
 	for (p = &envp_init[2]; *p; p++)
 		end += sprintf(end, " %s", *p);
 
-<<<<<<< HEAD
-	pr_notice("Unknown command line parameters:%s\n", unknown_options);
-	memblock_free_ptr(unknown_options, len);
-=======
 	/* Start at unknown_options[1] to skip the initial space */
 	pr_notice("Unknown kernel command line parameters \"%s\", will be passed to user space.\n",
 		&unknown_options[1]);
 	memblock_free(unknown_options, len);
->>>>>>> df0cc57e
 }
 
 asmlinkage __visible void __init __no_sanitize_address start_kernel(void)
