--- conflicted
+++ resolved
@@ -1018,14 +1018,9 @@
 
 static int cs35l56_get_firmware_uid(struct cs35l56_private *cs35l56)
 {
-<<<<<<< HEAD
-	acpi_handle handle = ACPI_HANDLE(cs35l56->base.dev);
-	const char *sub;
-=======
-	struct device *dev = cs35l56->dev;
+	struct device *dev = cs35l56->base.dev;
 	const char *prop;
 	int ret;
->>>>>>> a4a6eed8
 
 	ret = device_property_read_string(dev, "cirrus,firmware-uid", &prop);
 	/* If bad sw node property, return 0 and fallback to legacy firmware path */
@@ -1036,12 +1031,7 @@
 	if (cs35l56->dsp.system_name == NULL)
 		return -ENOMEM;
 
-<<<<<<< HEAD
-	cs35l56->dsp.system_name = sub;
-	dev_dbg(cs35l56->base.dev, "Subsystem ID: %s\n", cs35l56->dsp.system_name);
-=======
 	dev_dbg(dev, "Firmware UID: %s\n", cs35l56->dsp.system_name);
->>>>>>> a4a6eed8
 
 	return 0;
 }
@@ -1208,13 +1198,7 @@
 
 	regcache_cache_only(cs35l56->base.regmap, true);
 
-<<<<<<< HEAD
-	kfree(cs35l56->dsp.system_name);
-
 	gpiod_set_value_cansleep(cs35l56->base.reset_gpio, 0);
-=======
-	gpiod_set_value_cansleep(cs35l56->reset_gpio, 0);
->>>>>>> a4a6eed8
 	regulator_bulk_disable(ARRAY_SIZE(cs35l56->supplies), cs35l56->supplies);
 }
 EXPORT_SYMBOL_NS_GPL(cs35l56_remove, SND_SOC_CS35L56_CORE);
