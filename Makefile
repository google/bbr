--- conflicted
+++ resolved
@@ -2,11 +2,7 @@
 VERSION = 4
 PATCHLEVEL = 19
 SUBLEVEL = 0
-<<<<<<< HEAD
-EXTRAVERSION = -rc2
-=======
 EXTRAVERSION = -rc6
->>>>>>> f9885ef8
 NAME = Merciless Moray
 
 # *DOCUMENTATION*
@@ -765,22 +761,6 @@
     endif
   endif
 endif
-<<<<<<< HEAD
-ifdef CONFIG_FTRACE_MCOUNT_RECORD
-  # gcc 5 supports generating the mcount tables directly
-  ifeq ($(call cc-option-yn,-mrecord-mcount),y)
-    CC_FLAGS_FTRACE	+= -mrecord-mcount
-    export CC_USING_RECORD_MCOUNT := 1
-  endif
-  ifdef CONFIG_HAVE_NOP_MCOUNT
-    ifeq ($(call cc-option-yn, -mnop-mcount),y)
-      CC_FLAGS_FTRACE	+= -mnop-mcount
-      CC_FLAGS_USING	+= -DCC_USING_NOP_MCOUNT
-    endif
-  endif
-endif
-=======
->>>>>>> f9885ef8
 ifdef CONFIG_HAVE_FENTRY
   ifeq ($(call cc-option-yn, -mfentry),y)
     CC_FLAGS_FTRACE	+= -mfentry
