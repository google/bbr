/* SPDX-License-Identifier: GPL-2.0 */
/*
 * include/linux/random.h
 *
 * Include file for the random number generator.
 */
#ifndef _LINUX_RANDOM_H
#define _LINUX_RANDOM_H

#include <linux/bug.h>
#include <linux/kernel.h>
#include <linux/list.h>
#include <linux/once.h>

#include <uapi/linux/random.h>

struct random_ready_callback {
	struct list_head list;
	void (*func)(struct random_ready_callback *rdy);
	struct module *owner;
};

extern void add_device_randomness(const void *, unsigned int);
extern void add_bootloader_randomness(const void *, unsigned int);

#if defined(LATENT_ENTROPY_PLUGIN) && !defined(__CHECKER__)
static inline void add_latent_entropy(void)
{
	add_device_randomness((const void *)&latent_entropy,
			      sizeof(latent_entropy));
}
#else
static inline void add_latent_entropy(void) {}
#endif

extern void add_input_randomness(unsigned int type, unsigned int code,
				 unsigned int value) __latent_entropy;
extern void add_interrupt_randomness(int irq, int irq_flags) __latent_entropy;

extern void get_random_bytes(void *buf, int nbytes);
extern int wait_for_random_bytes(void);
extern int __init rand_initialize(void);
extern bool rng_is_initialized(void);
extern int add_random_ready_callback(struct random_ready_callback *rdy);
extern void del_random_ready_callback(struct random_ready_callback *rdy);
extern int __must_check get_random_bytes_arch(void *buf, int nbytes);

#ifndef MODULE
extern const struct file_operations random_fops, urandom_fops;
#endif

u32 get_random_u32(void);
u64 get_random_u64(void);
static inline unsigned int get_random_int(void)
{
	return get_random_u32();
}
static inline unsigned long get_random_long(void)
{
#if BITS_PER_LONG == 64
	return get_random_u64();
#else
	return get_random_u32();
#endif
}

/*
 * On 64-bit architectures, protect against non-terminated C string overflows
 * by zeroing out the first byte of the canary; this leaves 56 bits of entropy.
 */
#ifdef CONFIG_64BIT
# ifdef __LITTLE_ENDIAN
#  define CANARY_MASK 0xffffffffffffff00UL
# else /* big endian, 64 bits: */
#  define CANARY_MASK 0x00ffffffffffffffUL
# endif
#else /* 32 bits: */
# define CANARY_MASK 0xffffffffUL
#endif

static inline unsigned long get_random_canary(void)
{
	unsigned long val = get_random_long();

	return val & CANARY_MASK;
}

/* Calls wait_for_random_bytes() and then calls get_random_bytes(buf, nbytes).
 * Returns the result of the call to wait_for_random_bytes. */
static inline int get_random_bytes_wait(void *buf, int nbytes)
{
	int ret = wait_for_random_bytes();
	get_random_bytes(buf, nbytes);
	return ret;
}

#define declare_get_random_var_wait(var) \
	static inline int get_random_ ## var ## _wait(var *out) { \
		int ret = wait_for_random_bytes(); \
		if (unlikely(ret)) \
			return ret; \
		*out = get_random_ ## var(); \
		return 0; \
	}
declare_get_random_var_wait(u32)
declare_get_random_var_wait(u64)
declare_get_random_var_wait(int)
declare_get_random_var_wait(long)
#undef declare_get_random_var

unsigned long randomize_page(unsigned long start, unsigned long range);

u32 prandom_u32(void);
void prandom_bytes(void *buf, size_t nbytes);
void prandom_seed(u32 seed);
void prandom_reseed_late(void);

struct rnd_state {
	__u32 s1, s2, s3, s4;
};

u32 prandom_u32_state(struct rnd_state *state);
void prandom_bytes_state(struct rnd_state *state, void *buf, size_t nbytes);
void prandom_seed_full_state(struct rnd_state __percpu *pcpu_state);

#define prandom_init_once(pcpu_state)			\
	DO_ONCE(prandom_seed_full_state, (pcpu_state))

/**
 * prandom_u32_max - returns a pseudo-random number in interval [0, ep_ro)
 * @ep_ro: right open interval endpoint
 *
 * Returns a pseudo-random number that is in interval [0, ep_ro). Note
 * that the result depends on PRNG being well distributed in [0, ~0U]
 * u32 space. Here we use maximally equidistributed combined Tausworthe
 * generator, that is, prandom_u32(). This is useful when requesting a
 * random index of an array containing ep_ro elements, for example.
 *
 * Returns: pseudo-random number in interval [0, ep_ro)
 */
static inline u32 prandom_u32_max(u32 ep_ro)
{
	return (u32)(((u64) prandom_u32() * ep_ro) >> 32);
}

/*
 * Handle minimum values for seeds
 */
static inline u32 __seed(u32 x, u32 m)
{
	return (x < m) ? x + m : x;
}

/**
 * prandom_seed_state - set seed for prandom_u32_state().
 * @state: pointer to state structure to receive the seed.
 * @seed: arbitrary 64-bit value to use as a seed.
 */
static inline void prandom_seed_state(struct rnd_state *state, u64 seed)
{
	u32 i = (seed >> 32) ^ (seed << 10) ^ seed;

	state->s1 = __seed(i,   2U);
	state->s2 = __seed(i,   8U);
	state->s3 = __seed(i,  16U);
	state->s4 = __seed(i, 128U);
}

#ifdef CONFIG_ARCH_RANDOM
# include <asm/archrandom.h>
#else
static inline bool __must_check arch_get_random_long(unsigned long *v)
{
	return false;
}
static inline bool __must_check arch_get_random_int(unsigned int *v)
{
	return false;
}
static inline bool __must_check arch_get_random_seed_long(unsigned long *v)
{
	return false;
}
static inline bool __must_check arch_get_random_seed_int(unsigned int *v)
{
	return false;
<<<<<<< HEAD
=======
}
#endif

/*
 * Called from the boot CPU during startup; not valid to call once
 * secondary CPUs are up and preemption is possible.
 */
#ifndef arch_get_random_seed_long_early
static inline bool __init arch_get_random_seed_long_early(unsigned long *v)
{
	WARN_ON(system_state != SYSTEM_BOOTING);
	return arch_get_random_seed_long(v);
}
#endif

#ifndef arch_get_random_long_early
static inline bool __init arch_get_random_long_early(unsigned long *v)
{
	WARN_ON(system_state != SYSTEM_BOOTING);
	return arch_get_random_long(v);
>>>>>>> 04d5ce62
}
#endif

/* Pseudo random number generator from numerical recipes. */
static inline u32 next_pseudo_random32(u32 seed)
{
	return seed * 1664525 + 1013904223;
}

#endif /* _LINUX_RANDOM_H */<|MERGE_RESOLUTION|>--- conflicted
+++ resolved
@@ -184,8 +184,6 @@
 static inline bool __must_check arch_get_random_seed_int(unsigned int *v)
 {
 	return false;
-<<<<<<< HEAD
-=======
 }
 #endif
 
@@ -206,7 +204,6 @@
 {
 	WARN_ON(system_state != SYSTEM_BOOTING);
 	return arch_get_random_long(v);
->>>>>>> 04d5ce62
 }
 #endif
 
