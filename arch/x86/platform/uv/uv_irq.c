--- conflicted
+++ resolved
@@ -128,11 +128,7 @@
  * on the specified blade to allow the sending of MSIs to the specified CPU.
  */
 static int uv_domain_activate(struct irq_domain *domain,
-<<<<<<< HEAD
-			      struct irq_data *irq_data, bool early)
-=======
 			      struct irq_data *irq_data, bool reserve)
->>>>>>> 5fa4ec9c
 {
 	uv_program_mmr(irqd_cfg(irq_data), irq_data->chip_data);
 	return 0;
