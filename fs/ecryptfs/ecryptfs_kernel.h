--- conflicted
+++ resolved
@@ -269,10 +269,7 @@
 #define ECRYPTFS_ENCFN_USE_MOUNT_FNEK 0x00000800
 #define ECRYPTFS_ENCFN_USE_FEK        0x00001000
 #define ECRYPTFS_UNLINK_SIGS          0x00002000
-<<<<<<< HEAD
-=======
 #define ECRYPTFS_I_SIZE_INITIALIZED   0x00004000
->>>>>>> d762f438
 	u32 flags;
 	unsigned int file_version;
 	size_t iv_bytes;
@@ -299,11 +296,8 @@
 struct ecryptfs_inode_info {
 	struct inode vfs_inode;
 	struct inode *wii_inode;
-<<<<<<< HEAD
-=======
 	struct mutex lower_file_mutex;
 	atomic_t lower_file_count;
->>>>>>> d762f438
 	struct file *lower_file;
 	struct ecryptfs_crypt_stat crypt_stat;
 };
