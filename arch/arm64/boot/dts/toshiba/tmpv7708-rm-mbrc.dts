--- conflicted
+++ resolved
@@ -75,13 +75,10 @@
 
 &pwm {
 	status = "okay";
-<<<<<<< HEAD
-=======
 };
 
 &pcie {
 	status = "okay";
 	clocks = <&extclk100mhz>, <&clk600mhz>, <&clk25mhz>;
 	clock-names = "ref", "core", "aux";
->>>>>>> df0cc57e
 };