--- conflicted
+++ resolved
@@ -1412,12 +1412,6 @@
 		goto out_err;
 
 	IWL_DEBUG_RX(trans, "Got virtual RB ID %u\n", (u32)rxb->vid);
-<<<<<<< HEAD
-
-	if (trans->cfg->device_family >= IWL_DEVICE_FAMILY_22560)
-		rxb->size = le32_to_cpu(rxq->cd[i].size) & IWL_RX_CD_SIZE;
-=======
->>>>>>> 0ecfebd2
 
 	rxb->invalid = true;
 
