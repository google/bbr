--- conflicted
+++ resolved
@@ -2219,11 +2219,6 @@
 				  const struct pci_device_id *id)
 {
 	struct tsi721_device *priv;
-<<<<<<< HEAD
-	int i;
-=======
-	int cap;
->>>>>>> 55d512e2
 	int err;
 
 	priv = kzalloc(sizeof(struct tsi721_device), GFP_KERNEL);
