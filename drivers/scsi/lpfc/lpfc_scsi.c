--- conflicted
+++ resolved
@@ -5577,17 +5577,8 @@
 	struct fc_rport *rport = starget_to_rport(scsi_target(cmnd->device));
 	int err, idx;
 	u8 *uuid = NULL;
-<<<<<<< HEAD
-#ifdef CONFIG_SCSI_LPFC_DEBUG_FS
-	uint64_t start = 0L;
-
-	if (phba->ktime_on)
-		start = ktime_get_ns();
-#endif
-=======
 	uint64_t start;
 
->>>>>>> 318a54c0
 	start = ktime_get_ns();
 	rdata = lpfc_rport_data_from_scsi_device(cmnd->device);
 
