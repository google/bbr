--- conflicted
+++ resolved
@@ -6,10 +6,7 @@
 
 int error_cnt, pass_cnt;
 bool jit_enabled;
-<<<<<<< HEAD
-=======
 bool verifier_stats = false;
->>>>>>> 0ecfebd2
 
 struct ipv4_packet pkt_v4 = {
 	.eth.h_proto = __bpf_constant_htons(ETH_P_IP),
@@ -163,22 +160,15 @@
 #include <prog_tests/tests.h>
 #undef DECLARE
 
-<<<<<<< HEAD
-int main(void)
-=======
 int main(int ac, char **av)
->>>>>>> 0ecfebd2
 {
 	srand(time(NULL));
 
 	jit_enabled = is_jit_enabled();
 
-<<<<<<< HEAD
-=======
 	if (ac == 2 && strcmp(av[1], "-s") == 0)
 		verifier_stats = true;
 
->>>>>>> 0ecfebd2
 #define CALL
 #include <prog_tests/tests.h>
 #undef CALL
